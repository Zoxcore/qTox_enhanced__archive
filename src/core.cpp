/*
    Copyright (C) 2013 by Maxim Biro <nurupo.contributions@gmail.com>

    This file is part of Tox Qt GUI.

    This program is free software: you can redistribute it and/or modify
    it under the terms of the GNU General Public License as published by
    the Free Software Foundation, either version 3 of the License, or
    (at your option) any later version.
    This program is distributed in the hope that it will be useful,
    but WITHOUT ANY WARRANTY; without even the implied warranty of
    MERCHANTABILITY or FITNESS FOR A PARTICULAR PURPOSE.

    See the COPYING file for more details.
*/

#include "core.h"
#include "misc/cdata.h"
#include "misc/cstring.h"
#include "misc/settings.h"
#include "widget/widget.h"
#include "historykeeper.h"
#include "src/audio.h"

#include <tox/tox.h>

#include <ctime>
#include <functional>

#include <QDebug>
#include <QDir>
#include <QFile>
#include <QSaveFile>
#include <QStandardPaths>
#include <QThread>
#include <QTimer>
#include <QCoreApplication>
#include <QDateTime>
#include <QList>
#include <QBuffer>
#include <QMutexLocker>

const QString Core::CONFIG_FILE_NAME = "data";
const QString Core::TOX_EXT = ".tox";
QList<ToxFile> Core::fileSendQueue;
QList<ToxFile> Core::fileRecvQueue;
QHash<int, ToxGroupCall> Core::groupCalls;
QThread* Core::coreThread{nullptr};

#define MAX_GROUP_MESSAGE_LEN 1024

Core::Core(Camera* cam, QThread *CoreThread, QString loadPath) :
    tox(nullptr), camera(cam), loadPath(loadPath), ready{false}
{
    qDebug() << "Core: loading Tox from" << loadPath;

    coreThread = CoreThread;

    Audio::getInstance();

    videobuf = new uint8_t[videobufsize];

    for (int i = 0; i < ptCounter; i++)
        pwsaltedkeys[i] = nullptr;

    toxTimer = new QTimer(this);
    toxTimer->setSingleShot(true);
    connect(toxTimer, &QTimer::timeout, this, &Core::process);
    //connect(fileTimer, &QTimer::timeout, this, &Core::fileHeartbeat);
    connect(&Settings::getInstance(), &Settings::dhtServerListChanged, this, &Core::process);
    connect(this, SIGNAL(fileTransferFinished(ToxFile)), this, SLOT(onFileTransferFinished(ToxFile)));

    for (int i=0; i<TOXAV_MAX_CALLS;i++)
    {
        calls[i].active = false;
        calls[i].alSource = 0;
        calls[i].sendAudioTimer = new QTimer();
        calls[i].sendVideoTimer = new QTimer();
        calls[i].sendAudioTimer->moveToThread(coreThread);
        calls[i].sendVideoTimer->moveToThread(coreThread);
        connect(calls[i].sendVideoTimer, &QTimer::timeout, [this,i](){sendCallVideo(i);});
    }

    // OpenAL init
    QString outDevDescr = Settings::getInstance().getOutDev();
    Audio::openOutput(outDevDescr);
    QString inDevDescr = Settings::getInstance().getInDev();
    Audio::openInput(inDevDescr);
}

void Core::deadifyTox()
{
    if (toxav)
    {
        toxav_kill(toxav);
        toxav = nullptr;
    }
    if (tox)
    {
        tox_kill(tox);
        tox = nullptr;
    }
}

Core::~Core()
{
    qDebug() << "Deleting Core";

    toxTimer->stop();
    coreThread->exit(0);
    while (coreThread->isRunning())
    {
        qApp->processEvents();
        coreThread->wait(500);
    }

    deadifyTox();

    if (videobuf)
    {
        delete[] videobuf;
        videobuf=nullptr;
    }

    Audio::closeInput();
    Audio::closeOutput();
}

Core* Core::getInstance()
{
    return Widget::getInstance()->getCore();
}

void Core::make_tox()
{
    // IPv6 needed for LAN discovery, but can crash some weird routers. On by default, can be disabled in options.
    bool enableIPv6 = Settings::getInstance().getEnableIPv6();
    bool forceTCP = Settings::getInstance().getForceTCP();
    ProxyType proxyType = Settings::getInstance().getProxyType();

    if (enableIPv6)
        qDebug() << "Core starting with IPv6 enabled";
    else
        qWarning() << "Core starting with IPv6 disabled. LAN discovery may not work properly.";

    Tox_Options toxOptions;
    toxOptions.ipv6enabled = enableIPv6;
    toxOptions.udp_disabled = forceTCP;

    // No proxy by default
    toxOptions.proxy_type = TOX_PROXY_NONE;
    toxOptions.proxy_address[0] = 0;
    toxOptions.proxy_port = 0;

    if (proxyType != ProxyType::ptNone)
    {
        QString proxyAddr = Settings::getInstance().getProxyAddr();
        int proxyPort = Settings::getInstance().getProxyPort();

        if (proxyAddr.length() > 255)
        {
            qWarning() << "Core: proxy address" << proxyAddr << "is too long";
        }
        else if (proxyAddr != "" && proxyPort > 0)
        {
            qDebug() << "Core: using proxy" << proxyAddr << ":" << proxyPort;
            // protection against changings in TOX_PROXY_TYPE enum
            if (proxyType == ProxyType::ptSOCKS5)
                toxOptions.proxy_type = TOX_PROXY_SOCKS5;
            else if (proxyType == ProxyType::ptHTTP)
                toxOptions.proxy_type = TOX_PROXY_HTTP;
            uint16_t sz = CString::fromString(proxyAddr, (unsigned char*)toxOptions.proxy_address);
            toxOptions.proxy_address[sz] = 0;
            toxOptions.proxy_port = proxyPort;
        }
    }

    tox = tox_new(&toxOptions);
    if (tox == nullptr)
    {
        if (enableIPv6) // Fallback to IPv4
        {
            toxOptions.ipv6enabled = false;
            tox = tox_new(&toxOptions);
            if (tox == nullptr)
            {
                if (toxOptions.proxy_type != TOX_PROXY_NONE)
                {
                    qCritical() << "Core: bad proxy! no toxcore!";
                    emit badProxy();
                }
                else
                {
                    qCritical() << "Tox core failed to start";
                    emit failedToStart();
                }
                return;
            }
            else
                qWarning() << "Core failed to start with IPv6, falling back to IPv4. LAN discovery may not work properly.";
        }
        else if (toxOptions.proxy_type != TOX_PROXY_NONE)
        {
            emit badProxy();
            return;
        }
        else
        {
            qCritical() << "Tox core failed to start";
            emit failedToStart();
            return;
        }
    }

    toxav = toxav_new(tox, TOXAV_MAX_CALLS);
    if (toxav == nullptr)
    {
        qCritical() << "Toxav core failed to start";
        emit failedToStart();
        return;
    }
}

void Core::start()
{
    make_tox();

    qsrand(time(nullptr));

    if (loadPath != "")
    {
        while (!loadConfiguration(loadPath))
        {
            if (loadPath.isEmpty())
            {
                QString profile;
                if ((profile = loadOldInformation()).isEmpty())
                {
                    qCritical() << "Core: loadConfiguration failed, exiting now";
                    emit failedToStart();
                    return;
                }
                else
                {
                    loadPath = QDir(Settings::getSettingsDirPath()).filePath(profile + TOX_EXT);
                    Settings::getInstance().switchProfile(profile);
                    HistoryKeeper::resetInstance(); // I'm not actually sure if this is necessary
                }
            }
        }
        // loadPath is meaningless after this
        loadPath = "";
    }
    else // new ID
    {
        setStatusMessage(tr("Toxing on qTox")); // this also solves the not updating issue
        setUsername(tr("qTox User"));
        QMetaObject::invokeMethod(Widget::getInstance(), "onSettingsClicked"); // update ui with new profile
    }

    tox_callback_friend_request(tox, onFriendRequest, this);
    tox_callback_friend_message(tox, onFriendMessage, this);
    tox_callback_friend_action(tox, onAction, this);
    tox_callback_name_change(tox, onFriendNameChange, this);
    tox_callback_typing_change(tox, onFriendTypingChange, this);
    tox_callback_status_message(tox, onStatusMessageChanged, this);
    tox_callback_user_status(tox, onUserStatusChanged, this);
    tox_callback_connection_status(tox, onConnectionStatusChanged, this);
    tox_callback_group_invite(tox, onGroupInvite, this);
    tox_callback_group_message(tox, onGroupMessage, this);
    tox_callback_group_namelist_change(tox, onGroupNamelistChange, this);
    tox_callback_group_title(tox, onGroupTitleChange, this);
    tox_callback_group_action(tox, onGroupAction, this);
    tox_callback_file_send_request(tox, onFileSendRequestCallback, this);
    tox_callback_file_control(tox, onFileControlCallback, this);
    tox_callback_file_data(tox, onFileDataCallback, this);
    tox_callback_avatar_info(tox, onAvatarInfoCallback, this);
    tox_callback_avatar_data(tox, onAvatarDataCallback, this);
    tox_callback_read_receipt(tox, onReadReceiptCallback, this);

    toxav_register_callstate_callback(toxav, onAvInvite, av_OnInvite, this);
    toxav_register_callstate_callback(toxav, onAvStart, av_OnStart, this);
    toxav_register_callstate_callback(toxav, onAvCancel, av_OnCancel, this);
    toxav_register_callstate_callback(toxav, onAvReject, av_OnReject, this);
    toxav_register_callstate_callback(toxav, onAvEnd, av_OnEnd, this);
    toxav_register_callstate_callback(toxav, onAvRinging, av_OnRinging, this);
    toxav_register_callstate_callback(toxav, onAvMediaChange, av_OnPeerCSChange, this);
    toxav_register_callstate_callback(toxav, onAvMediaChange, av_OnSelfCSChange, this);
    toxav_register_callstate_callback(toxav, onAvRequestTimeout, av_OnRequestTimeout, this);
    toxav_register_callstate_callback(toxav, onAvPeerTimeout, av_OnPeerTimeout, this);

    toxav_register_audio_callback(toxav, playCallAudio, this);
    toxav_register_video_callback(toxav, playCallVideo, this);

    QPixmap pic = Settings::getInstance().getSavedAvatar(getSelfId().toString());
    if (!pic.isNull() && !pic.size().isEmpty())
    {
        QByteArray data;
        QBuffer buffer(&data);
        buffer.open(QIODevice::WriteOnly);
        pic.save(&buffer, "PNG");
        buffer.close();
        setAvatar(TOX_AVATAR_FORMAT_PNG, data);
    }
    else
        qDebug() << "Core: Error loading self avatar";

    ready = true;

    process(); // starts its own timer
}

/* Using the now commented out statements in checkConnection(), I watched how
 * many ticks disconnects-after-initial-connect lasted. Out of roughly 15 trials,
 * 5 disconnected; 4 were DCd for less than 20 ticks, while the 5th was ~50 ticks.
 * So I set the tolerance here at 25, and initial DCs should be very rare now.
 * This should be able to go to 50 or 100 without affecting legitimate disconnects'
 * downtime, but lets be conservative for now. Edit: now ~~40~~ 30.
 */
#define CORE_DISCONNECT_TOLERANCE 30

void Core::process()
{
    if (!isReady())
        return;

    static int tolerance = CORE_DISCONNECT_TOLERANCE;
    tox_do(tox);
    toxav_do(toxav);

#ifdef DEBUG
    //we want to see the debug messages immediately
    fflush(stdout);
#endif

    if (checkConnection())
        tolerance = CORE_DISCONNECT_TOLERANCE;
    else if (!(--tolerance))
    {
        bootstrapDht();
    }

    toxTimer->start(qMin(tox_do_interval(tox), toxav_do_interval(toxav)));
}

bool Core::checkConnection()
{
    static bool isConnected = false;
    //static int count = 0;
    bool toxConnected = tox_isconnected(tox);

    if (toxConnected && !isConnected) {
        qDebug() << "Core: Connected to DHT";
        emit connected();
        isConnected = true;
        //if (count) qDebug() << "Core: disconnect count:" << count;
        //count = 0;
    } else if (!toxConnected && isConnected) {
        qDebug() << "Core: Disconnected to DHT";
        emit disconnected();
        isConnected = false;
        //count++;
    } //else if (!toxConnected) count++;
    return isConnected;
}

void Core::bootstrapDht()
{
    const Settings& s = Settings::getInstance();
    QList<Settings::DhtServer> dhtServerList = s.getDhtServerList();

    int listSize = dhtServerList.size();
    if (listSize == 0)
    {
        qDebug() << "Settings: no bootstrap list?!?";
        return;
    }
    static int j = qrand() % listSize;

    qDebug() << "Core: Bootstrapping to the DHT ...";

    int i=0;
    while (i < 2) // i think the more we bootstrap, the more we jitter because the more we overwrite nodes
    {
        const Settings::DhtServer& dhtServer = dhtServerList[j % listSize];
        if (tox_bootstrap_from_address(tox, dhtServer.address.toLatin1().data(),
            dhtServer.port, CUserId(dhtServer.userId).data()) == 1)
            qDebug() << QString("Core: Bootstrapping from ")+dhtServer.name+QString(", addr ")+dhtServer.address.toLatin1().data()
                        +QString(", port ")+QString().setNum(dhtServer.port);
        else
            qDebug() << "Core: Error bootstrapping from "+dhtServer.name;

        j++;
        i++;
    }
}

void Core::onFriendRequest(Tox*/* tox*/, const uint8_t* cUserId, const uint8_t* cMessage, uint16_t cMessageSize, void* core)
{
    emit static_cast<Core*>(core)->friendRequestReceived(CUserId::toString(cUserId), CString::toString(cMessage, cMessageSize));
}

void Core::onFriendMessage(Tox*/* tox*/, int friendId, const uint8_t* cMessage, uint16_t cMessageSize, void* core)
{
    emit static_cast<Core*>(core)->friendMessageReceived(friendId, CString::toString(cMessage, cMessageSize), false);
}

void Core::onFriendNameChange(Tox*/* tox*/, int friendId, const uint8_t* cName, uint16_t cNameSize, void* core)
{
    emit static_cast<Core*>(core)->friendUsernameChanged(friendId, CString::toString(cName, cNameSize));
}

void Core::onFriendTypingChange(Tox*/* tox*/, int friendId, uint8_t isTyping, void *core)
{
    emit static_cast<Core*>(core)->friendTypingChanged(friendId, isTyping ? true : false);
}

void Core::onStatusMessageChanged(Tox*/* tox*/, int friendId, const uint8_t* cMessage, uint16_t cMessageSize, void* core)
{
    emit static_cast<Core*>(core)->friendStatusMessageChanged(friendId, CString::toString(cMessage, cMessageSize));
}

void Core::onUserStatusChanged(Tox*/* tox*/, int friendId, uint8_t userstatus, void* core)
{
    Status status;
    switch (userstatus) {
        case TOX_USERSTATUS_NONE:
            status = Status::Online;
            break;
        case TOX_USERSTATUS_AWAY:
            status = Status::Away;
            break;
        case TOX_USERSTATUS_BUSY:
            status = Status::Busy;
            break;
        default:
            status = Status::Online;
            break;
    }

    if (status == Status::Online || status == Status::Away)
        tox_request_avatar_info(static_cast<Core*>(core)->tox, friendId);

    emit static_cast<Core*>(core)->friendStatusChanged(friendId, status);
}

void Core::onConnectionStatusChanged(Tox*/* tox*/, int friendId, uint8_t status, void* core)
{
    Status friendStatus = status ? Status::Online : Status::Offline;
    emit static_cast<Core*>(core)->friendStatusChanged(friendId, friendStatus);
    if (friendStatus == Status::Offline) {
        static_cast<Core*>(core)->checkLastOnline(friendId);

        for (ToxFile& f : fileSendQueue)
        {
            if (f.friendId == friendId && f.status == ToxFile::TRANSMITTING)
            {
                f.status = ToxFile::BROKEN;
                emit static_cast<Core*>(core)->fileTransferBrokenUnbroken(f, true);
            }
        }
        for (ToxFile& f : fileRecvQueue)
        {
            if (f.friendId == friendId && f.status == ToxFile::TRANSMITTING)
            {
                f.status = ToxFile::BROKEN;
                emit static_cast<Core*>(core)->fileTransferBrokenUnbroken(f, true);
            }
        }
    } else {
        for (ToxFile& f : fileRecvQueue)
        {
            if (f.friendId == friendId && f.status == ToxFile::BROKEN)
            {
                qDebug() << QString("Core::onConnectionStatusChanged: %1: resuming broken filetransfer from position: %2").arg(f.file->fileName()).arg(f.bytesSent);
                tox_file_send_control(static_cast<Core*>(core)->tox, friendId, 1, f.fileNum, TOX_FILECONTROL_RESUME_BROKEN, reinterpret_cast<const uint8_t*>(&f.bytesSent), sizeof(uint64_t));
                emit static_cast<Core*>(core)->fileTransferBrokenUnbroken(f, false);
            }
        }
    }
}

void Core::onAction(Tox*/* tox*/, int friendId, const uint8_t *cMessage, uint16_t cMessageSize, void *core)
{
    emit static_cast<Core*>(core)->friendMessageReceived(friendId, CString::toString(cMessage, cMessageSize), true);
}

void Core::onGroupAction(Tox*, int groupnumber, int peernumber, const uint8_t *action, uint16_t length, void* _core)
{
    Core* core = static_cast<Core*>(_core);
    emit core->groupMessageReceived(groupnumber, peernumber, CString::toString(action, length), true);
}

void Core::onGroupInvite(Tox*, int friendnumber, uint8_t type, const uint8_t *data, uint16_t length,void *core)
{
    QByteArray pk((char*)data, length);
    if (type == TOX_GROUPCHAT_TYPE_TEXT)
    {
        qDebug() << QString("Core: Text group invite by %1").arg(friendnumber);
        emit static_cast<Core*>(core)->groupInviteReceived(friendnumber,type,pk);
    }
    else if (type == TOX_GROUPCHAT_TYPE_AV)
    {
        qDebug() << QString("Core: AV group invite by %1").arg(friendnumber);
        emit static_cast<Core*>(core)->groupInviteReceived(friendnumber,type,pk);
    }
    else
    {
        qWarning() << "Core: Group invite with unknown type "<<type;
    }
}

void Core::onGroupMessage(Tox*, int groupnumber, int peernumber, const uint8_t * message, uint16_t length, void *_core)
{
    Core* core = static_cast<Core*>(_core);
    emit core->groupMessageReceived(groupnumber, peernumber, CString::toString(message, length), false);
}

void Core::onGroupNamelistChange(Tox*, int groupnumber, int peernumber, uint8_t change, void *core)
{
    qDebug() << QString("Core: Group namelist change %1:%2 %3").arg(groupnumber).arg(peernumber).arg(change);
    emit static_cast<Core*>(core)->groupNamelistChanged(groupnumber, peernumber, change);
}

void Core::onGroupTitleChange(Tox*, int groupnumber, int peernumber, const uint8_t* title, uint8_t len, void* _core)
{
    qDebug() << "Core: group" << groupnumber << "title changed by" << peernumber;
    Core* core = static_cast<Core*>(_core);
    QString author;
    if (peernumber >= 0)
        author = core->getGroupPeerName(groupnumber, peernumber);
    emit core->groupTitleChanged(groupnumber, author, CString::toString(title, len));
}

void Core::onFileSendRequestCallback(Tox*, int32_t friendnumber, uint8_t filenumber, uint64_t filesize,
                                          const uint8_t *filename, uint16_t filename_length, void *core)
{
    qDebug() << QString("Core: Received file request %1 with friend %2").arg(filenumber).arg(friendnumber);

    ToxFile file{filenumber, friendnumber,
                CString::toString(filename,filename_length).toUtf8(), "", ToxFile::RECEIVING};
    file.filesize = filesize;
    fileRecvQueue.append(file);
    emit static_cast<Core*>(core)->fileReceiveRequested(fileRecvQueue.last());
}
void Core::onFileControlCallback(Tox* tox, int32_t friendnumber, uint8_t receive_send, uint8_t filenumber,
                                      uint8_t control_type, const uint8_t* data, uint16_t length, void *core)
{
    ToxFile* file{nullptr};
    if (receive_send == 1)
    {
        for (ToxFile& f : fileSendQueue)
        {
            if (f.fileNum == filenumber && f.friendId == friendnumber)
            {
                file = &f;
                break;
            }
        }
    }
    else
    {
        for (ToxFile& f : fileRecvQueue)
        {
            if (f.fileNum == filenumber && f.friendId == friendnumber)
            {
                file = &f;
                break;
            }
        }
    }
    if (!file)
    {
        qWarning("Core::onFileControlCallback: No such file in queue");
        return;
    }
    if      (receive_send == 1 && control_type == TOX_FILECONTROL_ACCEPT)
    {
        file->status = ToxFile::TRANSMITTING;
        emit static_cast<Core*>(core)->fileTransferAccepted(*file);
        qDebug() << "Core: File control callback, file accepted";
        file->sendTimer = new QTimer(static_cast<Core*>(core));
        connect(file->sendTimer, &QTimer::timeout, std::bind(sendAllFileData,static_cast<Core*>(core), file));
        file->sendTimer->setSingleShot(true);
        file->sendTimer->start(TOX_FILE_INTERVAL);
    }
    else if (receive_send == 1 && control_type == TOX_FILECONTROL_KILL)
    {
        qDebug() << QString("Core::onFileControlCallback: Transfer of file %1 cancelled by friend %2")
                    .arg(file->fileNum).arg(file->friendId);
        file->status = ToxFile::STOPPED;
        emit static_cast<Core*>(core)->fileTransferCancelled(file->friendId, file->fileNum, ToxFile::SENDING);
        // Wait for sendAllFileData to return before deleting the ToxFile, we MUST ensure this or we'll use after free
        if (file->sendTimer)
        {
            QThread::msleep(1);
            qApp->processEvents();
            if (file->sendTimer)
            {
                delete file->sendTimer;
                file->sendTimer = nullptr;
            }
        }
        removeFileFromQueue((bool)receive_send, file->friendId, file->fileNum);
    }
    else if (receive_send == 1 && control_type == TOX_FILECONTROL_FINISHED)
    {
        qDebug() << QString("Core::onFileControlCallback: Transfer of file %1 to friend %2 is complete")
                    .arg(file->fileNum).arg(file->friendId);
        file->status = ToxFile::STOPPED;
        emit static_cast<Core*>(core)->fileTransferFinished(*file);
        removeFileFromQueue((bool)receive_send, file->friendId, file->fileNum);
    }
    else if (receive_send == 0 && control_type == TOX_FILECONTROL_KILL)
    {
        qDebug() << QString("Core::onFileControlCallback: Transfer of file %1 cancelled by friend %2")
                    .arg(file->fileNum).arg(file->friendId);
        file->status = ToxFile::STOPPED;
        emit static_cast<Core*>(core)->fileTransferCancelled(file->friendId, file->fileNum, ToxFile::RECEIVING);
        removeFileFromQueue((bool)receive_send, file->friendId, file->fileNum);
    }
    else if (receive_send == 0 && control_type == TOX_FILECONTROL_FINISHED)
    {
        qDebug() << QString("Core::onFileControlCallback: Reception of file %1 from %2 finished")
                    .arg(file->fileNum).arg(file->friendId);
        file->status = ToxFile::STOPPED;
        emit static_cast<Core*>(core)->fileTransferFinished(*file);
        // confirm receive is complete
        tox_file_send_control(tox, file->friendId, 1, file->fileNum, TOX_FILECONTROL_FINISHED, nullptr, 0);
        removeFileFromQueue((bool)receive_send, file->friendId, file->fileNum);
    }
    else if (receive_send == 0 && control_type == TOX_FILECONTROL_ACCEPT)
    {
        if (file->status == ToxFile::BROKEN)
        {
            emit static_cast<Core*>(core)->fileTransferBrokenUnbroken(*file, false);
            file->status = ToxFile::TRANSMITTING;
        }
        emit static_cast<Core*>(core)->fileTransferRemotePausedUnpaused(*file, false);
    }
    else if ((receive_send == 0 || receive_send == 1) && control_type == TOX_FILECONTROL_PAUSE)
    {
        emit static_cast<Core*>(core)->fileTransferRemotePausedUnpaused(*file, true);
    }
    else if (receive_send == 1 && control_type == TOX_FILECONTROL_RESUME_BROKEN)
    {
        if (length != sizeof(uint64_t))
            return;

        qDebug() << "Core::onFileControlCallback: TOX_FILECONTROL_RESUME_BROKEN";

        uint64_t resumePos = *reinterpret_cast<const uint64_t*>(data);

        if (resumePos >= (unsigned)file->filesize)
        {
            qWarning() << "Core::onFileControlCallback: invalid resume position";
            tox_file_send_control(tox, file->friendId, 0, file->fileNum, TOX_FILECONTROL_KILL, nullptr, 0); // don't sure about it
            return;
        }

        file->status = ToxFile::TRANSMITTING;
        emit static_cast<Core*>(core)->fileTransferBrokenUnbroken(*file, false);

        file->bytesSent = resumePos;
        tox_file_send_control(tox, file->friendId, 0, file->fileNum, TOX_FILECONTROL_ACCEPT, nullptr, 0);
    }
    else
    {
        qDebug() << QString("Core: File control callback, receive_send=%1, control_type=%2")
                    .arg(receive_send).arg(control_type);
    }
}

void Core::onFileDataCallback(Tox*, int32_t friendnumber, uint8_t filenumber, const uint8_t *data, uint16_t length, void *core)
{
    ToxFile* file{nullptr};
    for (ToxFile& f : fileRecvQueue)
    {
        if (f.fileNum == filenumber && f.friendId == friendnumber)
        {
            file = &f;
            break;
        }
    }
    if (!file)
    {
        qWarning("Core::onFileDataCallback: No such file in queue");
        return;
    }

    file->file->write((char*)data,length);
    file->bytesSent += length;
    //qDebug() << QString("Core::onFileDataCallback: received %1/%2 bytes").arg(file->bytesSent).arg(file->filesize);
    emit static_cast<Core*>(core)->fileTransferInfo(file->friendId, file->fileNum,
                                            file->filesize, file->bytesSent, ToxFile::RECEIVING);
}

void Core::onAvatarInfoCallback(Tox*, int32_t friendnumber, uint8_t format,
                                uint8_t* hash, void* _core)
{
    Core* core = static_cast<Core*>(_core);

    if (format == TOX_AVATAR_FORMAT_NONE)
    {
        //qDebug() << "Core: Got null avatar info from" << core->getFriendUsername(friendnumber);
        emit core->friendAvatarRemoved(friendnumber);
        QFile::remove(QDir(Settings::getSettingsDirPath()).filePath("avatars/"+core->getFriendAddress(friendnumber).left(64)+".png"));
        QFile::remove(QDir(Settings::getSettingsDirPath()).filePath("avatars/"+core->getFriendAddress(friendnumber).left(64)+".hash"));
    }
    else
    {
        QByteArray oldHash = Settings::getInstance().getAvatarHash(core->getFriendAddress(friendnumber));
        if (QByteArray((char*)hash, TOX_HASH_LENGTH) != oldHash) 
        // comparison failed miserably if I didn't convert hash to QByteArray
        {
            qDebug() << "Core: Got new avatar info from" << core->getFriendUsername(friendnumber);
            tox_request_avatar_data(core->tox, friendnumber);
        }
        //else
        //    qDebug() << "Core: Got same avatar info from" << core->getFriendUsername(friendnumber);
    }
}

void Core::onAvatarDataCallback(Tox*, int32_t friendnumber, uint8_t,
                        uint8_t *hash, uint8_t *data, uint32_t datalen, void *core)
{
    QPixmap pic;
    pic.loadFromData((uchar*)data, datalen);
    if (!pic.isNull())
    {
        qDebug() << "Core: Got avatar data from" << static_cast<Core*>(core)->getFriendUsername(friendnumber);
        Settings::getInstance().saveAvatar(pic, static_cast<Core*>(core)->getFriendAddress(friendnumber));
        Settings::getInstance().saveAvatarHash(QByteArray((char*)hash, TOX_HASH_LENGTH), static_cast<Core*>(core)->getFriendAddress(friendnumber));
        emit static_cast<Core*>(core)->friendAvatarChanged(friendnumber, pic);
    }
}

void Core::onReadReceiptCallback(Tox*, int32_t friendnumber, uint32_t receipt, void *core)
{
     emit static_cast<Core*>(core)->receiptRecieved(friendnumber, receipt);
}

void Core::acceptFriendRequest(const QString& userId)
{
    int friendId = tox_add_friend_norequest(tox, CUserId(userId).data());
    if (friendId == -1) {
        emit failedToAddFriend(userId);
    } else {
        saveConfiguration();
        emit friendAdded(friendId, userId);
    }
}

void Core::requestFriendship(const QString& friendAddress, const QString& message)
{
    const QString userId = friendAddress.mid(0, TOX_PUBLIC_KEY_SIZE * 2);

    if (hasFriendWithAddress(friendAddress))
    {
        emit failedToAddFriend(userId, QString(tr("Friend is already added")));
    }
    else
    {
        qDebug() << "Core: requesting friendship of "+friendAddress;
        CString cMessage(message);

        int friendId = tox_add_friend(tox, CFriendAddress(friendAddress).data(), cMessage.data(), cMessage.size());
        if (friendId < 0)
        {
            emit failedToAddFriend(userId);
        }
        else
        {
            // Update our friendAddresses
            Settings::getInstance().updateFriendAdress(friendAddress);
            emit friendAdded(friendId, userId);
        }
    }
    saveConfiguration();
}

int Core::sendMessage(int friendId, const QString& message)
{
    QMutexLocker ml(&messageSendMutex);
    CString cMessage(message);
    int receipt = tox_send_message(tox, friendId, cMessage.data(), cMessage.size());
    emit messageSentResult(friendId, message, receipt);
    return receipt;
}

int Core::sendAction(int friendId, const QString &action)
{
    QMutexLocker ml(&messageSendMutex);
    CString cMessage(action);
    int receipt = tox_send_action(tox, friendId, cMessage.data(), cMessage.size());
    emit messageSentResult(friendId, action, receipt);
    return receipt;
}

void Core::sendTyping(int friendId, bool typing)
{
    int ret = tox_set_user_is_typing(tox, friendId, typing);
    if (ret == -1)
        emit failedToSetTyping(typing);
}

void Core::sendGroupMessage(int groupId, const QString& message)
{
    QList<CString> cMessages = splitMessage(message, MAX_GROUP_MESSAGE_LEN);

    for (auto &cMsg :cMessages)
    {
        int ret = tox_group_message_send(tox, groupId, cMsg.data(), cMsg.size());

        if (ret == -1)
            emit groupSentResult(groupId, message, ret);
    }
}

void Core::sendGroupAction(int groupId, const QString& message)
{
    QList<CString> cMessages = splitMessage(message, MAX_GROUP_MESSAGE_LEN);

    for (auto &cMsg :cMessages)
    {
        int ret = tox_group_action_send(tox, groupId, cMsg.data(), cMsg.size());

        if (ret == -1)
            emit groupSentResult(groupId, message, ret);
    }
}

void Core::changeGroupTitle(int groupId, const QString& title)
{
    CString cTitle(title);
    int err = tox_group_set_title(tox, groupId, cTitle.data(), cTitle.size());
    if (!err)
        emit groupTitleChanged(groupId, getUsername(), title);
}

void Core::sendFile(int32_t friendId, QString Filename, QString FilePath, long long filesize)
{
    QMutexLocker mlocker(&fileSendMutex);

    QByteArray fileName = Filename.toUtf8();
    int fileNum = tox_new_file_sender(tox, friendId, filesize, (uint8_t*)fileName.data(), fileName.size());
    if (fileNum == -1)
    {
        qWarning() << "Core::sendFile: Can't create the Tox file sender";
        emit fileSendFailed(friendId, Filename);
        return;
    }
    qDebug() << QString("Core::sendFile: Created file sender %1 with friend %2").arg(fileNum).arg(friendId);

    ToxFile file{fileNum, friendId, fileName, FilePath, ToxFile::SENDING};
    file.filesize = filesize;
    if (!file.open(false))
    {
        qWarning() << QString("Core::sendFile: Can't open file, error: %1").arg(file.file->errorString());
    }
    fileSendQueue.append(file);

    emit fileSendStarted(fileSendQueue.last());
}

void Core::pauseResumeFileSend(int friendId, int fileNum)
{
    ToxFile* file{nullptr};
    for (ToxFile& f : fileSendQueue)
    {
        if (f.fileNum == fileNum && f.friendId == friendId)
        {
            file = &f;
            break;
        }
    }
    if (!file)
    {
        qWarning("Core::pauseResumeFileSend: No such file in queue");
        return;
    }
    if (file->status == ToxFile::TRANSMITTING)
    {
        file->status = ToxFile::PAUSED;
        emit fileTransferPaused(file->friendId, file->fileNum, ToxFile::SENDING);
        tox_file_send_control(tox, file->friendId, 0, file->fileNum, TOX_FILECONTROL_PAUSE, nullptr, 0);
    }
    else if (file->status == ToxFile::PAUSED)
    {
        file->status = ToxFile::TRANSMITTING;
        emit fileTransferAccepted(*file);
        tox_file_send_control(tox, file->friendId, 0, file->fileNum, TOX_FILECONTROL_ACCEPT, nullptr, 0);
    }
    else
        qWarning() << "Core::pauseResumeFileSend: File is stopped";
}

void Core::pauseResumeFileRecv(int friendId, int fileNum)
{
    ToxFile* file{nullptr};
    for (ToxFile& f : fileRecvQueue)
    {
        if (f.fileNum == fileNum && f.friendId == friendId)
        {
            file = &f;
            break;
        }
    }
    if (!file)
    {
        qWarning("Core::cancelFileRecv: No such file in queue");
        return;
    }
    if (file->status == ToxFile::TRANSMITTING)
    {
        file->status = ToxFile::PAUSED;
        emit fileTransferPaused(file->friendId, file->fileNum, ToxFile::RECEIVING);
        tox_file_send_control(tox, file->friendId, 1, file->fileNum, TOX_FILECONTROL_PAUSE, nullptr, 0);
    }
    else if (file->status == ToxFile::PAUSED)
    {
        file->status = ToxFile::TRANSMITTING;
        emit fileTransferAccepted(*file);
        tox_file_send_control(tox, file->friendId, 1, file->fileNum, TOX_FILECONTROL_ACCEPT, nullptr, 0);
    }
    else
        qWarning() << "Core::pauseResumeFileRecv: File is stopped or broken";
}

void Core::cancelFileSend(int friendId, int fileNum)
{
    ToxFile* file{nullptr};
    for (ToxFile& f : fileSendQueue)
    {
        if (f.fileNum == fileNum && f.friendId == friendId)
        {
            file = &f;
            break;
        }
    }
    if (!file)
    {
        qWarning("Core::cancelFileSend: No such file in queue");
        return;
    }
    file->status = ToxFile::STOPPED;
    emit fileTransferCancelled(file->friendId, file->fileNum, ToxFile::SENDING);
    tox_file_send_control(tox, file->friendId, 0, file->fileNum, TOX_FILECONTROL_KILL, nullptr, 0);
    while (file->sendTimer) QThread::msleep(1); // Wait until sendAllFileData returns before deleting
    removeFileFromQueue(true, friendId, fileNum);
}

void Core::cancelFileRecv(int friendId, int fileNum)
{
    ToxFile* file{nullptr};
    for (ToxFile& f : fileRecvQueue)
    {
        if (f.fileNum == fileNum && f.friendId == friendId)
        {
            file = &f;
            break;
        }
    }
    if (!file)
    {
        qWarning("Core::cancelFileRecv: No such file in queue");
        return;
    }
    file->status = ToxFile::STOPPED;
    emit fileTransferCancelled(file->friendId, file->fileNum, ToxFile::RECEIVING);
    tox_file_send_control(tox, file->friendId, 1, file->fileNum, TOX_FILECONTROL_KILL, nullptr, 0);
    removeFileFromQueue(true, friendId, fileNum);
}

void Core::rejectFileRecvRequest(int friendId, int fileNum)
{
    ToxFile* file{nullptr};
    for (ToxFile& f : fileRecvQueue)
    {
        if (f.fileNum == fileNum && f.friendId == friendId)
        {
            file = &f;
            break;
        }
    }
    if (!file)
    {
        qWarning("Core::rejectFileRecvRequest: No such file in queue");
        return;
    }
    file->status = ToxFile::STOPPED;
    emit fileTransferCancelled(file->friendId, file->fileNum, ToxFile::SENDING);
    tox_file_send_control(tox, file->friendId, 1, file->fileNum, TOX_FILECONTROL_KILL, nullptr, 0);
    removeFileFromQueue(false, friendId, fileNum);
}

void Core::acceptFileRecvRequest(int friendId, int fileNum, QString path)
{
    ToxFile* file{nullptr};
    for (ToxFile& f : fileRecvQueue)
    {
        if (f.fileNum == fileNum && f.friendId == friendId)
        {
            file = &f;
            break;
        }
    }
    if (!file)
    {
        qWarning("Core::acceptFileRecvRequest: No such file in queue");
        return;
    }
    file->setFilePath(path);
    if (!file->open(true))
    {
        qWarning() << "Core::acceptFileRecvRequest: Unable to open file";
        return;
    }
    file->status = ToxFile::TRANSMITTING;
    emit fileTransferAccepted(*file);
    tox_file_send_control(tox, file->friendId, 1, file->fileNum, TOX_FILECONTROL_ACCEPT, nullptr, 0);
}

void Core::removeFriend(int friendId, bool fake)
{
    if (!isReady() || fake)
        return;
    if (tox_del_friend(tox, friendId) == -1) {
        emit failedToRemoveFriend(friendId);
    } else {
        saveConfiguration();
        emit friendRemoved(friendId);
    }
}

void Core::removeGroup(int groupId, bool fake)
{
    if (!isReady() || fake)
        return;
    tox_del_groupchat(tox, groupId);

    if (groupCalls[groupId].active)
        leaveGroupCall(groupId);
}

QString Core::getUsername() const
{
    QString sname;
    int size = tox_get_self_name_size(tox);
    uint8_t* name = new uint8_t[size];
    if (tox_get_self_name(tox, name) == size)
        sname = CString::toString(name, size);
    delete[] name;
    return sname;
}

void Core::setUsername(const QString& username)
{
    CString cUsername(username);

    if (tox_set_name(tox, cUsername.data(), cUsername.size()) == -1) {
        emit failedToSetUsername(username);
    } else {
        emit usernameSet(username);
        saveConfiguration();
    }
}

void Core::setAvatar(uint8_t format, const QByteArray& data)
{
    if (tox_set_avatar(tox, format, (uint8_t*)data.constData(), data.size()) != 0)
    {
        qWarning() << "Core: Failed to set self avatar";
        return;
    }

    QPixmap pic;
    pic.loadFromData(data);
    Settings::getInstance().saveAvatar(pic, getSelfId().toString());
    emit selfAvatarChanged(pic);
    
    // Broadcast our new avatar!
    // according to tox.h, we need not broadcast this ourselves, but initial testing indicated elsewise
    const uint32_t friendCount = tox_count_friendlist(tox);;
    for (unsigned i=0; i<friendCount; i++)
        tox_send_avatar_info(tox, i);
}

ToxID Core::getSelfId() const
{
    uint8_t friendAddress[TOX_FRIEND_ADDRESS_SIZE];
    tox_get_address(tox, friendAddress);
    return ToxID::fromString(CFriendAddress::toString(friendAddress));
}

QString Core::getIDString() const
{
    return getSelfId().toString().left(12);
    // 12 is the smallest multiple of four such that
    // 16^n > 10^10 (which is roughly the planet's population)
}

QString Core::getStatusMessage() const
{
    QString sname;
    int size = tox_get_self_status_message_size(tox);
    uint8_t* name = new uint8_t[size];
    if (tox_get_self_status_message(tox, name, size) == size)
        sname = CString::toString(name, size);
    delete[] name;
    return sname;
}

void Core::setStatusMessage(const QString& message)
{
    CString cMessage(message);

    if (tox_set_status_message(tox, cMessage.data(), cMessage.size()) == -1) {
        emit failedToSetStatusMessage(message);
    } else {
        saveConfiguration();
        emit statusMessageSet(message);
    }
}

void Core::setStatus(Status status)
{
    TOX_USERSTATUS userstatus;
    switch (status) {
        case Status::Online:
            userstatus = TOX_USERSTATUS_NONE;
            break;
        case Status::Away:
            userstatus = TOX_USERSTATUS_AWAY;
            break;
        case Status::Busy:
            userstatus = TOX_USERSTATUS_BUSY;
            break;
        default:
            userstatus = TOX_USERSTATUS_INVALID;
            break;
    }

    if (tox_set_user_status(tox, userstatus) == 0) {
        saveConfiguration();
        emit statusSet(status);
    } else {
        emit failedToSetStatus(status);
    }
}

void Core::onFileTransferFinished(ToxFile file)
{
     if (file.direction == file.SENDING)
          emit fileUploadFinished(file.filePath);
     else
          emit fileDownloadFinished(file.filePath);
}

QString Core::sanitize(QString name)
{
    // these are pretty much Windows banned filename characters
    QList<QChar> banned = {'/', '\\', ':', '<', '>', '"', '|', '?', '*'};
    for (QChar c : banned)
        name.replace(c, '_');
    // also remove leading and trailing periods
    if (name[0] == '.')
        name[0] = '_';
    if (name.endsWith('.'))
        name[name.length()-1] = '_';
    return name;
}

bool Core::loadConfiguration(QString path)
{
    loadPath = ""; // if not empty upon return, then user forgot a password and is switching

    QFile configurationFile(path);
    qDebug() << "Core::loadConfiguration: reading from " << path;

    if (!configurationFile.exists()) {
        qWarning() << "The Tox configuration file was not found";
        return true;
    }

    if (!configurationFile.open(QIODevice::ReadOnly)) {
        qCritical() << "File " << path << " cannot be opened";
        return true;
    }

    qint64 fileSize = configurationFile.size();
    if (fileSize > 0) {
        QByteArray data = configurationFile.readAll();
        int error = tox_load(tox, reinterpret_cast<uint8_t *>(data.data()), data.size());
        if (error < 0)
        {
            qWarning() << "Core: tox_load failed with error "<< error;
        }
        else if (error == 1) // Encrypted data save
        {
            if (!loadEncryptedSave(data))
            {
                configurationFile.close();

                QString profile;
                QMetaObject::invokeMethod(Widget::getInstance(), "askProfiles", Qt::BlockingQueuedConnection, Q_RETURN_ARG(QString, profile));

                if (!profile.isEmpty())
                {
                    loadPath = QDir(Settings::getSettingsDirPath()).filePath(profile + TOX_EXT);
                    Settings::getInstance().switchProfile(profile);
                    HistoryKeeper::resetInstance();
                }
                return false;
            }
        }
    }
    configurationFile.close();

    // set GUI with user and statusmsg
    QString name = getUsername();
    if (!name.isEmpty())
        emit usernameSet(name);

    QString msg = getStatusMessage();
    if (!msg.isEmpty())
        emit statusMessageSet(msg);

    QString id = getSelfId().toString();
    if (!id.isEmpty())
        emit idSet(id);

    // tox core is already decrypted
    if (Settings::getInstance().getEnableLogging() && Settings::getInstance().getEncryptLogs())
<<<<<<< HEAD
    {
        // get salt
        QFile file(HistoryKeeper::getHistoryPath());
        file.open(QIODevice::ReadOnly);
        QByteArray data = file.read(tox_pass_encryption_extra_length());
        file.close();
        uint8_t salt[tox_pass_salt_length()];
        int err = tox_get_salt(reinterpret_cast<uint8_t *>(data.data()), salt);
        if (err)
        {   // maybe we should handle this better
            qWarning() << "Core: history db isn't encrypted, but encryption is set!! No history loaded...";
        }
        else
        {
            bool error = true;
            do
            {
                while (!pwsaltedkeys[ptHistory])
                {
                    emit blockingGetPassword(tr("History Log decryption password"), Core::ptHistory, salt);
                    if (!pwsaltedkeys[ptHistory])
                        Widget::getInstance()->showWarningMsgBox(tr("Password error"), tr("Failed to setup password.\nEmpty password."));
                }

                if (!HistoryKeeper::checkPassword())
                {
                    if (QMessageBox::Ok == Widget::getInstance()->showWarningMsgBox(tr("Encrypted log"),
                                                                tr("Your history is encrypted with different password.\nDo you want to try another password?"),
                                                                QMessageBox::Ok | QMessageBox::Cancel))
                    {
                        error = true;
                        clearPassword(ptHistory);
                    }
                    else
                    {
                        error = false;
                        clearPassword(ptHistory);
                        Widget::getInstance()->showWarningMsgBox(tr("History"), tr("Due to incorret password history will be disabled."));
                        Settings::getInstance().setEncryptLogs(false);
                        Settings::getInstance().setEnableLogging(false);
                    }
                } else {
                    error = false;
                }
            } while (error);
        }
    }
=======
        checkEncryptedHistory();
>>>>>>> 9c1cbb7a

    loadFriends();
    return true;
}

void Core::saveConfiguration()
{
    if (QThread::currentThread() != coreThread)
        return (void) QMetaObject::invokeMethod(this, "saveConfiguration");

    if (!isReady())
        return;

    QString dir = Settings::getSettingsDirPath();
    QDir directory(dir);
    if (!directory.exists() && !directory.mkpath(directory.absolutePath())) {
        qCritical() << "Error while creating directory " << dir;
        return;
    }

    QString profile = Settings::getInstance().getCurrentProfile();

    if (profile == "")
    { // no profile active; this should only happen on startup, if at all
        profile = sanitize(getUsername());

        if (profile == "") // happens on creation of a new Tox ID
            profile = getIDString();

        Settings::getInstance().switchProfile(profile);
    }

    QString path = directory.filePath(profile + TOX_EXT);

    saveConfiguration(path);
}

void Core::switchConfiguration(const QString& profile)
{
    if (profile.isEmpty())
        qDebug() << "Core: creating new Id";
    else
        qDebug() << "Core: switching from" << Settings::getInstance().getCurrentProfile() << "to" << profile;

    saveConfiguration();
    saveCurrentInformation(); // part of a hack, see core.h

    ready = false;
    Widget::getInstance()->setEnabledThreadsafe(false);
    clearPassword(ptMain);
    clearPassword(ptHistory);

    toxTimer->stop();
    deadifyTox();

    emit selfAvatarChanged(QPixmap(":/img/contact_dark.png"));
    emit blockingClearContacts(); // we need this to block, but signals are required for thread safety

    if (profile.isEmpty())
        loadPath = "";
    else
        loadPath = QDir(Settings::getSettingsDirPath()).filePath(profile + TOX_EXT);

    Settings::getInstance().switchProfile(profile);
    HistoryKeeper::resetInstance();

    start();
    if (isReady())
        Widget::getInstance()->setEnabledThreadsafe(true);
}

void Core::loadFriends()
{
    const uint32_t friendCount = tox_count_friendlist(tox);
    if (friendCount > 0) {
        // assuming there are not that many friends to fill up the whole stack
        int32_t *ids = new int32_t[friendCount];
        tox_get_friendlist(tox, ids, friendCount);
        uint8_t clientId[TOX_PUBLIC_KEY_SIZE];
        for (int32_t i = 0; i < static_cast<int32_t>(friendCount); ++i) {
            if (tox_get_client_id(tox, ids[i], clientId) == 0) {
                emit friendAdded(ids[i], CUserId::toString(clientId));

                const int nameSize = tox_get_name_size(tox, ids[i]);
                if (nameSize > 0) {
                    uint8_t *name = new uint8_t[nameSize];
                    if (tox_get_name(tox, ids[i], name) == nameSize) {
                        emit friendUsernameChanged(ids[i], CString::toString(name, nameSize));
                    }
                    delete[] name;
                }

                const int statusMessageSize = tox_get_status_message_size(tox, ids[i]);
                if (statusMessageSize > 0) {
                    uint8_t *statusMessage = new uint8_t[statusMessageSize];
                    if (tox_get_status_message(tox, ids[i], statusMessage, statusMessageSize) == statusMessageSize) {
                        emit friendStatusMessageChanged(ids[i], CString::toString(statusMessage, statusMessageSize));
                    }
                    delete[] statusMessage;
                }

                checkLastOnline(ids[i]);
            }

        }
        delete[] ids;
    }
}

void Core::checkLastOnline(int friendId) {
    const uint64_t lastOnline = tox_get_last_online(tox, friendId);
    if (lastOnline > 0) {
        emit friendLastSeenChanged(friendId, QDateTime::fromTime_t(lastOnline));
    }
}

int Core::getGroupNumberPeers(int groupId) const
{
    return tox_group_number_peers(tox, groupId);
}

QString Core::getGroupPeerName(int groupId, int peerId) const
{
    QString name;
    uint8_t nameArray[TOX_MAX_NAME_LENGTH];
    int length = tox_group_peername(tox, groupId, peerId, nameArray);
    if (length == -1)
    {
        qWarning() << "Core::getGroupPeerName: Unknown error";
        return name;
    }
    name = CString::toString(nameArray, length);
    return name;
}

ToxID Core::getGroupPeerToxID(int groupId, int peerId) const
{
    ToxID peerToxID;

    uint8_t rawID[TOX_PUBLIC_KEY_SIZE];
    int res = tox_group_peer_pubkey(tox, groupId, peerId, rawID);
    if (res == -1)
    {
        qWarning() << "Core::getGroupPeerToxID: Unknown error";
        return peerToxID;
    }

    peerToxID = ToxID::fromString(CUserId::toString(rawID));
    return peerToxID;
}

QList<QString> Core::getGroupPeerNames(int groupId) const
{
    QList<QString> names;
    int nPeers = getGroupNumberPeers(groupId);
    if (nPeers == -1)
    {
        qWarning() << "Core::getGroupPeerNames: Unable to get number of peers";
        return names;
    }
    uint8_t namesArray[nPeers][TOX_MAX_NAME_LENGTH];
    uint16_t* lengths = new uint16_t[nPeers];
    int result = tox_group_get_names(tox, groupId, namesArray, lengths, nPeers);
    if (result != nPeers)
    {
        qWarning() << "Core::getGroupPeerNames: Unexpected result";
        return names;
    }
    for (int i=0; i<nPeers; i++)
       names.push_back(CString::toString(namesArray[i], lengths[i]));
    return names;
}

int Core::joinGroupchat(int32_t friendnumber, uint8_t type, const uint8_t* friend_group_public_key,uint16_t length) const
{
    if (type == TOX_GROUPCHAT_TYPE_TEXT)
    {
        qDebug() << QString("Trying to join text groupchat invite sent by friend %1").arg(friendnumber);
        return tox_join_groupchat(tox, friendnumber, friend_group_public_key,length);
    }
    else if (type == TOX_GROUPCHAT_TYPE_AV)
    {
        qDebug() << QString("Trying to join AV groupchat invite sent by friend %1").arg(friendnumber);
        return toxav_join_av_groupchat(tox, friendnumber, friend_group_public_key, length,
                                       &Audio::playGroupAudioQueued, const_cast<Core*>(this));
    }
    else
    {
        qWarning() << "Core::joinGroupchat: Unknown groupchat type "<<type;
        return -1;
    }
}

void Core::quitGroupChat(int groupId) const
{
    tox_del_groupchat(tox, groupId);
}

void Core::removeFileFromQueue(bool sendQueue, int friendId, int fileId)
{
    bool found = false;
    if (sendQueue)
    {
        for (int i=0; i<fileSendQueue.size();)
        {
            if (fileSendQueue[i].friendId == friendId && fileSendQueue[i].fileNum == fileId)
            {
                found = true;
                fileSendQueue[i].file->close();
                delete fileSendQueue[i].file;
                fileSendQueue.removeAt(i);
                continue;
            }
            i++;
        }
    }
    else
    {
        for (int i=0; i<fileRecvQueue.size();)
        {
            if (fileRecvQueue[i].friendId == friendId && fileRecvQueue[i].fileNum == fileId)
            {
                found = true;
                fileRecvQueue[i].file->close();
                delete fileRecvQueue[i].file;
                fileRecvQueue.removeAt(i);
                continue;
            }
            i++;
        }
    }
    if (!found)
        qWarning() << "Core::removeFileFromQueue: No such file in queue";
}

void Core::sendAllFileData(Core *core, ToxFile* file)
{
    if (file->status == ToxFile::PAUSED)
    {
        file->sendTimer->start(5+TOX_FILE_INTERVAL);
        return;
    }
    else if (file->status == ToxFile::STOPPED)
    {
        qWarning("Core::sendAllFileData: File is stopped");
        file->sendTimer->disconnect();
        delete file->sendTimer;
        file->sendTimer = nullptr;
        return;
    }
    emit core->fileTransferInfo(file->friendId, file->fileNum, file->filesize, file->bytesSent, ToxFile::SENDING);
//    qApp->processEvents();
    long long chunkSize = tox_file_data_size(core->tox, file->friendId);
    if (chunkSize == -1)
    {
        qWarning("Core::fileHeartbeat: Error getting preffered chunk size, aborting file send");
        file->status = ToxFile::STOPPED;
        emit core->fileTransferCancelled(file->friendId, file->fileNum, ToxFile::SENDING);
        tox_file_send_control(core->tox, file->friendId, 0, file->fileNum, TOX_FILECONTROL_KILL, nullptr, 0);
        removeFileFromQueue(true, file->friendId, file->fileNum);
        return;
    }
    //qDebug() << "chunkSize: " << chunkSize;
    chunkSize = std::min(chunkSize, file->filesize);
    uint8_t* data = new uint8_t[chunkSize];
    file->file->seek(file->bytesSent);
    int readSize = file->file->read((char*)data, chunkSize);
    if (readSize == -1)
    {
        qWarning() << QString("Core::sendAllFileData: Error reading from file: %1").arg(file->file->errorString());
        delete[] data;
        file->status = ToxFile::STOPPED;
        emit core->fileTransferCancelled(file->friendId, file->fileNum, ToxFile::SENDING);
        tox_file_send_control(core->tox, file->friendId, 0, file->fileNum, TOX_FILECONTROL_KILL, nullptr, 0);
        removeFileFromQueue(true, file->friendId, file->fileNum);
        return;
    }
    else if (readSize == 0)
    {
        qWarning() << QString("Core::sendAllFileData: Nothing to read from file: %1").arg(file->file->errorString());
        delete[] data;
        file->status = ToxFile::STOPPED;
        emit core->fileTransferCancelled(file->friendId, file->fileNum, ToxFile::SENDING);
        tox_file_send_control(core->tox, file->friendId, 0, file->fileNum, TOX_FILECONTROL_KILL, nullptr, 0);
        removeFileFromQueue(true, file->friendId, file->fileNum);
        return;
    }
    if (tox_file_send_data(core->tox, file->friendId, file->fileNum, data, readSize) == -1)
    {
        //qWarning("Core::fileHeartbeat: Error sending data chunk");
        //core->process();
        delete[] data;
        //QThread::msleep(1);
        file->sendTimer->start(1+TOX_FILE_INTERVAL);
        return;
    }
    delete[] data;
    file->bytesSent += readSize;
    //qDebug() << QString("Core::fileHeartbeat: sent %1/%2 bytes").arg(file->bytesSent).arg(file->fileData.size());

    if (file->bytesSent < file->filesize)
    {
        file->sendTimer->start(TOX_FILE_INTERVAL);
        return;
    }
    else
    {
        //qDebug("Core: File transfer finished");
        file->sendTimer->disconnect();
        delete file->sendTimer;
        file->sendTimer = nullptr;
        tox_file_send_control(core->tox, file->friendId, 0, file->fileNum, TOX_FILECONTROL_FINISHED, nullptr, 0);
        //emit core->fileTransferFinished(*file);
    }
}

void Core::groupInviteFriend(int friendId, int groupId)
{
    tox_invite_friend(tox, friendId, groupId);
}

void Core::createGroup(uint8_t type)
{
    if (type == TOX_GROUPCHAT_TYPE_TEXT)
    {
        emit emptyGroupCreated(tox_add_groupchat(tox));
    }
    else if (type == TOX_GROUPCHAT_TYPE_AV)
    {
        emit emptyGroupCreated(toxav_add_av_groupchat(tox, &Audio::playGroupAudioQueued, this));
    }
    else
    {
        qWarning() << "Core::createGroup: Unknown type "<<type;
    }
}

bool Core::hasFriendWithAddress(const QString &addr) const
{
    // Valid length check
    if (addr.length() != (TOX_FRIEND_ADDRESS_SIZE * 2))
    {
        return false;
    }

    QString pubkey = addr.left(TOX_PUBLIC_KEY_SIZE * 2);
    return hasFriendWithPublicKey(pubkey);
}

bool Core::hasFriendWithPublicKey(const QString &pubkey) const
{
    // Valid length check
    if (pubkey.length() != (TOX_PUBLIC_KEY_SIZE * 2))
    {
        return false;
    }

    bool found = false;
    const uint32_t friendCount = tox_count_friendlist(tox);
    if (friendCount > 0)
    {
        int32_t *ids = new int32_t[friendCount];
        tox_get_friendlist(tox, ids, friendCount);
        for (int32_t i = 0; i < static_cast<int32_t>(friendCount); ++i)
        {
            // getFriendAddress may return either id (public key) or address
            QString addrOrId = getFriendAddress(ids[i]);

            // Set true if found
            if (addrOrId.toUpper().startsWith(pubkey.toUpper()))
            {
                found = true;
                break;
            }
        }

        delete[] ids;
    }

    return found;
}

QString Core::getFriendAddress(int friendNumber) const
{
    // If we don't know the full address of the client, return just the id, otherwise get the full address
    uint8_t rawid[TOX_PUBLIC_KEY_SIZE];
    tox_get_client_id(tox, friendNumber, rawid);
    QByteArray data((char*)rawid,TOX_PUBLIC_KEY_SIZE);
    QString id = data.toHex().toUpper();

    QString addr = Settings::getInstance().getFriendAdress(id);
    if (addr.size() > id.size())
        return addr;

    return id;
}

QString Core::getFriendUsername(int friendnumber) const
{
    uint8_t name[TOX_MAX_NAME_LENGTH];
    tox_get_name(tox, friendnumber, name);
    return CString::toString(name, tox_get_name_size(tox, friendnumber));
}

QList<CString> Core::splitMessage(const QString &message, int maxLen)
{
    QList<CString> splittedMsgs;
    QByteArray ba_message(message.toUtf8());

    while (ba_message.size() > maxLen)
    {
        int splitPos = ba_message.lastIndexOf(' ', maxLen - 1);
        if (splitPos <= 0)
        {
            splitPos = maxLen;
            if (ba_message[splitPos] & 0x80)
            {
                do {
                    splitPos--;
                } while (!(ba_message[splitPos] & 0x40));
            }
            splitPos--;
        }

        splittedMsgs.push_back(CString(ba_message.left(splitPos + 1)));
        ba_message = ba_message.mid(splitPos + 1);
    }

    splittedMsgs.push_back(CString(ba_message));

    return splittedMsgs;
}

QString Core::getPeerName(const ToxID& id) const
{
    QString name;
    CUserId cid(id.toString());

    int friendId = tox_get_friend_number(tox, (uint8_t*)cid.data());
    if (friendId < 0)
    {
        qWarning() << "Core::getPeerName: No such peer "+id.toString();
        return name;
    }

    const int nameSize = tox_get_name_size(tox, friendId);
    if (nameSize <= 0)
    {
        //qDebug() << "Core::getPeerName: Can't get name of friend "+QString().setNum(friendId)+" ("+id.toString()+")";
        return name;
    }

    uint8_t* cname = new uint8_t[nameSize<TOX_MAX_NAME_LENGTH ? TOX_MAX_NAME_LENGTH : nameSize];
    if (tox_get_name(tox, friendId, cname) != nameSize)
    {
        qWarning() << "Core::getPeerName: Can't get name of friend "+QString().setNum(friendId)+" ("+id.toString()+")";
        delete[] cname;
        return name;
    }

    name = name.fromLocal8Bit((char*)cname, nameSize);
    delete[] cname;
    return name;
}

bool Core::isReady()
{
    return toxav && tox && ready;
}

void Core::setNospam(uint32_t nospam)
{
    uint8_t *nspm = reinterpret_cast<uint8_t*>(&nospam);
    std::reverse(nspm, nspm + 4);
    tox_set_nospam(tox, nospam);
}

void Core::resetCallSources()
{
    for (ToxGroupCall& call : groupCalls)
        call.alSources.clear();

    for (ToxCall& call : calls)
    {
        if (call.active && call.alSource)
        {
            ALuint tmp = call.alSource;
            call.alSource = 0;
            alDeleteSources(1, &tmp);

            alGenSources(1, &call.alSource);
        }
    }
}<|MERGE_RESOLUTION|>--- conflicted
+++ resolved
@@ -1232,57 +1232,7 @@
 
     // tox core is already decrypted
     if (Settings::getInstance().getEnableLogging() && Settings::getInstance().getEncryptLogs())
-<<<<<<< HEAD
-    {
-        // get salt
-        QFile file(HistoryKeeper::getHistoryPath());
-        file.open(QIODevice::ReadOnly);
-        QByteArray data = file.read(tox_pass_encryption_extra_length());
-        file.close();
-        uint8_t salt[tox_pass_salt_length()];
-        int err = tox_get_salt(reinterpret_cast<uint8_t *>(data.data()), salt);
-        if (err)
-        {   // maybe we should handle this better
-            qWarning() << "Core: history db isn't encrypted, but encryption is set!! No history loaded...";
-        }
-        else
-        {
-            bool error = true;
-            do
-            {
-                while (!pwsaltedkeys[ptHistory])
-                {
-                    emit blockingGetPassword(tr("History Log decryption password"), Core::ptHistory, salt);
-                    if (!pwsaltedkeys[ptHistory])
-                        Widget::getInstance()->showWarningMsgBox(tr("Password error"), tr("Failed to setup password.\nEmpty password."));
-                }
-
-                if (!HistoryKeeper::checkPassword())
-                {
-                    if (QMessageBox::Ok == Widget::getInstance()->showWarningMsgBox(tr("Encrypted log"),
-                                                                tr("Your history is encrypted with different password.\nDo you want to try another password?"),
-                                                                QMessageBox::Ok | QMessageBox::Cancel))
-                    {
-                        error = true;
-                        clearPassword(ptHistory);
-                    }
-                    else
-                    {
-                        error = false;
-                        clearPassword(ptHistory);
-                        Widget::getInstance()->showWarningMsgBox(tr("History"), tr("Due to incorret password history will be disabled."));
-                        Settings::getInstance().setEncryptLogs(false);
-                        Settings::getInstance().setEnableLogging(false);
-                    }
-                } else {
-                    error = false;
-                }
-            } while (error);
-        }
-    }
-=======
         checkEncryptedHistory();
->>>>>>> 9c1cbb7a
 
     loadFriends();
     return true;
