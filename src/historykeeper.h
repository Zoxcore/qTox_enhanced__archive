/*
    Copyright (C) 2014 by Project Tox <https://tox.im>

    This file is part of qTox, a Qt-based graphical interface for Tox.

    This program is libre software: you can redistribute it and/or modify
    it under the terms of the GNU General Public License as published by
    the Free Software Foundation, either version 3 of the License, or
    (at your option) any later version.
    This program is distributed in the hope that it will be useful,
    but WITHOUT ANY WARRANTY; without even the implied warranty of
    MERCHANTABILITY or FITNESS FOR A PARTICULAR PURPOSE.

    See the COPYING file for more details.
*/

#ifndef HISTORYKEEPER_H
#define HISTORYKEEPER_H

#include <QMap>
#include <QList>
#include <QDateTime>

class GenericDdInterface;
namespace Db { enum class syncType; }

class HistoryKeeper
{
public:
    enum ChatType {ctSingle = 0, ctGroup};

    struct HistMessage
    {
        HistMessage(qint64 id, QString chat, QString sender, QString message, QDateTime timestamp, bool isSent) :
            id(id), chat(chat), sender(sender), message(message), timestamp(timestamp), isSent(isSent) {}

        qint64 id;
        QString chat;
        QString sender;
        QString message;
        QDateTime timestamp;
        bool isSent;
    };

    virtual ~HistoryKeeper();

    static HistoryKeeper* getInstance();
    static void resetInstance();

    static QString getHistoryPath(QString currentProfile = QString(), int encrypted = -1); // -1 defaults to checking settings, 0 or 1 to specify
    static bool checkPassword(int encrypted = -1);
    static bool isFileExist();
    static void renameHistory(QString from, QString to);
    static bool removeHistory(int encrypted = -1);
    static QList<HistMessage> exportMessagesDeleteFile(int encrypted = -1);

    qint64 addChatEntry(const QString& chat, const QString& message, const QString& sender, const QDateTime &dt, bool isSent);
    qint64 addGroupChatEntry(const QString& chat, const QString& message, const QString& sender, const QDateTime &dt);
    QList<HistMessage> getChatHistory(ChatType ct, const QString &chat, const QDateTime &time_from, const QDateTime &time_to);
    void markAsSent(int m_id);

    QList<HistMessage> exportMessages();
    void importMessages(const QList<HistoryKeeper::HistMessage> &lst);

    void setSyncType(Db::syncType sType);

private:
    HistoryKeeper(GenericDdInterface *db_);
    HistoryKeeper(HistoryKeeper &hk) = delete;
    HistoryKeeper& operator=(const HistoryKeeper&) = delete;

    void updateChatsID();
    void updateAliases();
    QPair<int, ChatType> getChatID(const QString &id_str, ChatType ct);
    int getAliasID(const QString &id_str);
<<<<<<< HEAD
=======
    QString wrapMessage(const QString &str);
    QString unWrapMessage(const QString &str);
    QList<QString> generateAddChatEntryCmd(const QString& chat, const QString& message, const QString& sender, const QDateTime &dt, bool isSent);
>>>>>>> 9c1cbb7a

    static QString wrapMessage(const QString &str);
    static QString unWrapMessage(const QString &str);
    static ChatType convertToChatType(int);

    GenericDdInterface *db;
    QMap<QString, int> aliases;
    QMap<QString, QPair<int, ChatType>> chats;
    qint64 messageID;
};

#endif // HISTORYKEEPER_H<|MERGE_RESOLUTION|>--- conflicted
+++ resolved
@@ -73,16 +73,11 @@
     void updateAliases();
     QPair<int, ChatType> getChatID(const QString &id_str, ChatType ct);
     int getAliasID(const QString &id_str);
-<<<<<<< HEAD
-=======
     QString wrapMessage(const QString &str);
     QString unWrapMessage(const QString &str);
     QList<QString> generateAddChatEntryCmd(const QString& chat, const QString& message, const QString& sender, const QDateTime &dt, bool isSent);
->>>>>>> 9c1cbb7a
 
-    static QString wrapMessage(const QString &str);
-    static QString unWrapMessage(const QString &str);
-    static ChatType convertToChatType(int);
+    ChatType convertToChatType(int);
 
     GenericDdInterface *db;
     QMap<QString, int> aliases;
