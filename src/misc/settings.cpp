/*
    Copyright (C) 2013 by Maxim Biro <nurupo.contributions@gmail.com>

    This file is part of Tox Qt GUI.

    This program is free software: you can redistribute it and/or modify
    it under the terms of the GNU General Public License as published by
    the Free Software Foundation, either version 3 of the License, or
    (at your option) any later version.
    This program is distributed in the hope that it will be useful,
    but WITHOUT ANY WARRANTY; without even the implied warranty of
    MERCHANTABILITY or FITNESS FOR A PARTICULAR PURPOSE.

    See the COPYING file for more details.
*/

#include "settings.h"
#include "smileypack.h"
#include "src/corestructs.h"
#include "src/misc/db/plaindb.h"

#include <QFont>
#include <QApplication>
#include <QDir>
#include <QFile>
#include <QSettings>
#include <QStandardPaths>
#include <QDebug>
#include <QList>
#include <QStyleFactory>


#ifdef Q_OS_LINUX
#define SHOW_SYSTEM_TRAY_DEFAULT (bool) false
#else   // OS is not linux
#define SHOW_SYSTEM_TRAY_DEFAULT (bool) true
#endif

const QString Settings::OLDFILENAME = "settings.ini";
const QString Settings::FILENAME = "qtox.ini";
Settings* Settings::settings{nullptr};
bool Settings::makeToxPortable{false};

Settings::Settings() :
    loaded(false), useCustomDhtList{false}
{
    load();
}

Settings& Settings::getInstance()
{
    if (!settings)
        settings = new Settings();
    return *settings;
}

void Settings::resetInstance()
{
    if (settings)
    {
        delete settings;
        settings = nullptr;
    }
}

void Settings::switchProfile(const QString& profile)
{
    setCurrentProfile(profile);
    save(false);
    resetInstance();
}

void Settings::load()
{
    if (loaded)
        return;

    if (QFile(FILENAME).exists())
    {
        QSettings ps(FILENAME, QSettings::IniFormat);
        ps.beginGroup("General");
            makeToxPortable = ps.value("makeToxPortable", false).toBool();
        ps.endGroup();
    }
    else if (QFile(OLDFILENAME).exists())
    {
        QSettings ps(OLDFILENAME, QSettings::IniFormat);
        ps.beginGroup("General");
            makeToxPortable = ps.value("makeToxPortable", false).toBool();
        ps.endGroup();
    }
    else
        makeToxPortable = false;

    QDir dir(getSettingsDirPath());
    QString filePath = dir.filePath(FILENAME);

    //if no settings file exist -- use the default one
    if (!QFile(filePath).exists())
    {
        if (!QFile(filePath = dir.filePath(OLDFILENAME)).exists())
        {
            qDebug() << "No settings file found, using defaults";
            filePath = ":/conf/" + FILENAME;
        }
    }

    qDebug() << "Settings: Loading from "<<filePath;

    QSettings s(filePath, QSettings::IniFormat);
    s.beginGroup("DHT Server");
        if (s.value("useCustomList").toBool())
        {
            useCustomDhtList = true;
            qDebug() << "Using custom bootstrap nodes list";
            int serverListSize = s.beginReadArray("dhtServerList");
            for (int i = 0; i < serverListSize; i ++) {
                s.setArrayIndex(i);
                DhtServer server;
                server.name = s.value("name").toString();
                server.userId = s.value("userId").toString();
                server.address = s.value("address").toString();
                server.port = s.value("port").toInt();
                dhtServerList << server;
            }
            s.endArray();
        }
        else
            useCustomDhtList=false;
    s.endGroup();

    s.beginGroup("General");
        enableIPv6 = s.value("enableIPv6", true).toBool();
        translation = s.value("translation", "en").toString();
        showSystemTray = s.value("showSystemTray", SHOW_SYSTEM_TRAY_DEFAULT).toBool();
        makeToxPortable = s.value("makeToxPortable", false).toBool();
        autostartInTray = s.value("autostartInTray", false).toBool();
        closeToTray = s.value("closeToTray", false).toBool();        
        forceTCP = s.value("forceTCP", false).toBool();
        setProxyType(s.value("proxyType", static_cast<int>(ProxyType::ptNone)).toInt());
        proxyAddr = s.value("proxyAddr", "").toString();
        proxyPort = s.value("proxyPort", 0).toInt();
        currentProfile = s.value("currentProfile", "").toString();
        autoAwayTime = s.value("autoAwayTime", 10).toInt();
        checkUpdates = s.value("checkUpdates", false).toBool();
        showWindow = s.value("showWindow", true).toBool();
        showInFront = s.value("showInFront", false).toBool();
        groupAlwaysNotify = s.value("groupAlwaysNotify", false).toBool();
        fauxOfflineMessaging = s.value("fauxOfflineMessaging", true).toBool();
        autoSaveEnabled = s.value("autoSaveEnabled", false).toBool();
        globalAutoAcceptDir = s.value("globalAutoAcceptDir",
                                      QStandardPaths::locate(QStandardPaths::HomeLocation, QString(), QStandardPaths::LocateDirectory)
                                      ).toString();
        compactLayout = s.value("compactLayout", false).toBool();
    s.endGroup();

    s.beginGroup("Advanced");
        int sType = s.value("dbSyncType", static_cast<int>(Db::syncType::stFull)).toInt();
        setDbSyncType(sType);
    s.endGroup();

    s.beginGroup("Widgets");
        QList<QString> objectNames = s.childKeys();
        for (const QString& name : objectNames) {
            widgetSettings[name] = s.value(name).toByteArray();
        }
    s.endGroup();

    s.beginGroup("GUI");
        enableSmoothAnimation = s.value("smoothAnimation", true).toBool();
        smileyPack = s.value("smileyPack", ":/smileys/cylgom/emoticons.xml").toString();
        customEmojiFont = s.value("customEmojiFont", true).toBool();
        emojiFontFamily = s.value("emojiFontFamily", "DejaVu Sans").toString();
        emojiFontPointSize = s.value("emojiFontPointSize", 12).toInt();
        firstColumnHandlePos = s.value("firstColumnHandlePos", 50).toInt();
        secondColumnHandlePosFromRight = s.value("secondColumnHandlePosFromRight", 50).toInt();
        timestampFormat = s.value("timestampFormat", "hh:mm").toString();
        minimizeOnClose = s.value("minimizeOnClose", false).toBool();
        minimizeToTray = s.value("minimizeToTray", false).toBool();
        lightTrayIcon = s.value("lightTrayIcon", false).toBool();
        useNativeStyle = s.value("nativeStyle", false).toBool();
        useEmoticons = s.value("useEmoticons", true).toBool();
        statusChangeNotificationEnabled = s.value("statusChangeNotificationEnabled", false).toBool();
        themeColor = s.value("themeColor", 0).toInt();
        style = s.value("style", "").toString();
        if (style == "") // Default to Fusion if available, otherwise no style
        {
            if (QStyleFactory::keys().contains("Fusion"))
                style = "Fusion";
            else
                style = "None";
        }
    s.endGroup();

    s.beginGroup("State");
        windowGeometry = s.value("windowGeometry", QByteArray()).toByteArray();
        windowState = s.value("windowState", QByteArray()).toByteArray();
        splitterState = s.value("splitterState", QByteArray()).toByteArray();
    s.endGroup();

    s.beginGroup("Audio");
        inDev = s.value("inDev", "").toString();
        outDev = s.value("outDev", "").toString();
        filterAudio = s.value("filterAudio", false).toBool();
    s.endGroup();

    s.beginGroup("Video");
        camVideoRes = s.value("camVideoRes",QSize()).toSize();
    s.endGroup();

    // Read the embedded DHT bootsrap nodes list if needed
    if (dhtServerList.isEmpty())
    {
        qDebug() << "Using embeded bootstrap nodes list";
        QSettings rcs(":/conf/settings.ini", QSettings::IniFormat);
        rcs.beginGroup("DHT Server");
            int serverListSize = rcs.beginReadArray("dhtServerList");
            for (int i = 0; i < serverListSize; i ++) {
                rcs.setArrayIndex(i);
                DhtServer server;
                server.name = rcs.value("name").toString();
                server.userId = rcs.value("userId").toString();
                server.address = rcs.value("address").toString();
                server.port = rcs.value("port").toInt();
                dhtServerList << server;
            }
            rcs.endArray();
        rcs.endGroup();
    }

    loaded = true;

    if (!currentProfile.isEmpty()) // new profile in Core::switchConfiguration
    {
        // load from a profile specific friend data list if possible
        QString tmp = dir.filePath(currentProfile + ".ini");
        if (QFile(tmp).exists()) // otherwise, filePath remains the global file
            filePath = tmp;

        QSettings ps(filePath, QSettings::IniFormat);
        friendLst.clear();
        ps.beginGroup("Friends");
            int size = ps.beginReadArray("Friend");
            for (int i = 0; i < size; i ++)
            {
                ps.setArrayIndex(i);
                friendProp fp;
                fp.addr = ps.value("addr").toString();
                fp.alias = ps.value("alias").toString();
                fp.autoAcceptDir = ps.value("autoAcceptDir").toString();
                friendLst[ToxID::fromString(fp.addr).publicKey] = fp;
            }
            ps.endArray();
        ps.endGroup();

        ps.beginGroup("Privacy");
            typingNotification = ps.value("typingNotification", false).toBool();
            enableLogging = ps.value("enableLogging", false).toBool();
            encryptLogs = ps.value("encryptLogs", false).toBool();
            encryptTox = ps.value("encryptTox", false).toBool();
        ps.endGroup();
    }
}

void Settings::save(bool writePersonal)
{
    QString filePath = QDir(getSettingsDirPath()).filePath(FILENAME);
    save(filePath, writePersonal);
}

void Settings::save(QString path, bool writePersonal)
{
    qDebug() << "Settings: Saving in "<<path;

    QSettings s(path, QSettings::IniFormat);

    s.clear();

    s.beginGroup("DHT Server");
        s.setValue("useCustomList", useCustomDhtList);
        s.beginWriteArray("dhtServerList", dhtServerList.size());
        for (int i = 0; i < dhtServerList.size(); i ++) {
            s.setArrayIndex(i);
            s.setValue("name", dhtServerList[i].name);
            s.setValue("userId", dhtServerList[i].userId);
            s.setValue("address", dhtServerList[i].address);
            s.setValue("port", dhtServerList[i].port);
        }
        s.endArray();
    s.endGroup();

    s.beginGroup("General");
        s.setValue("enableIPv6", enableIPv6);
        s.setValue("translation",translation);
        s.setValue("makeToxPortable",makeToxPortable);
        s.setValue("showSystemTray", showSystemTray);
        s.setValue("autostartInTray",autostartInTray);
        s.setValue("closeToTray", closeToTray);
        s.setValue("proxyType", static_cast<int>(proxyType));
        s.setValue("forceTCP", forceTCP);
        s.setValue("proxyAddr", proxyAddr);
        s.setValue("proxyPort", proxyPort);
        s.setValue("currentProfile", currentProfile);
        s.setValue("autoAwayTime", autoAwayTime);
        s.setValue("checkUpdates", checkUpdates);
        s.setValue("showWindow", showWindow);
        s.setValue("showInFront", showInFront);
        s.setValue("groupAlwaysNotify", groupAlwaysNotify);
        s.setValue("fauxOfflineMessaging", fauxOfflineMessaging);
        s.setValue("compactLayout", compactLayout);
        s.setValue("autoSaveEnabled", autoSaveEnabled);
        s.setValue("globalAutoAcceptDir", globalAutoAcceptDir);
    s.endGroup();

    s.beginGroup("Advanced");
        s.setValue("dbSyncType", static_cast<int>(dbSyncType));
    s.endGroup();

    s.beginGroup("Widgets");
    const QList<QString> widgetNames = widgetSettings.keys();
    for (const QString& name : widgetNames) {
        s.setValue(name, widgetSettings.value(name));
    }
    s.endGroup();

    s.beginGroup("GUI");
        s.setValue("smoothAnimation", enableSmoothAnimation);
        s.setValue("smileyPack", smileyPack);
        s.setValue("customEmojiFont", customEmojiFont);
        s.setValue("emojiFontFamily", emojiFontFamily);
        s.setValue("emojiFontPointSize", emojiFontPointSize);
        s.setValue("firstColumnHandlePos", firstColumnHandlePos);
        s.setValue("secondColumnHandlePosFromRight", secondColumnHandlePosFromRight);
        s.setValue("timestampFormat", timestampFormat);
        s.setValue("minimizeOnClose", minimizeOnClose);
        s.setValue("minimizeToTray", minimizeToTray);
        s.setValue("lightTrayIcon", lightTrayIcon);
        s.setValue("nativeStyle", useNativeStyle);
        s.setValue("useEmoticons", useEmoticons);
        s.setValue("themeColor", themeColor);
        s.setValue("style", style);
        s.setValue("statusChangeNotificationEnabled", statusChangeNotificationEnabled);
    s.endGroup();

    s.beginGroup("State");
        s.setValue("windowGeometry", windowGeometry);
        s.setValue("windowState", windowState);
        s.setValue("splitterState", splitterState);
    s.endGroup();

    s.beginGroup("Audio");
        s.setValue("inDev", inDev);
        s.setValue("outDev", outDev);
        s.setValue("filterAudio", filterAudio);
    s.endGroup();

<<<<<<< HEAD
    s.beginGroup("Video");
        s.setValue("camVideoRes",camVideoRes);
    s.endGroup();

    if (!writeFriends || currentProfile.isEmpty()) // Core::switchConfiguration
        return;
=======
    if (writePersonal && !currentProfile.isEmpty()) // Core::switchConfiguration
    {
        QSettings ps(QFileInfo(path).dir().filePath(currentProfile + ".ini"), QSettings::IniFormat);
        ps.beginGroup("Friends");
            ps.beginWriteArray("Friend", friendLst.size());
            int index = 0;
            for (auto& frnd : friendLst)
            {
                ps.setArrayIndex(index);
                ps.setValue("addr", frnd.addr);
                ps.setValue("alias", frnd.alias);
                ps.setValue("autoAcceptDir", frnd.autoAcceptDir);
                index++;
            }
            ps.endArray();
        ps.endGroup();
>>>>>>> 0470b5a6

        ps.beginGroup("Privacy");
            ps.setValue("typingNotification", typingNotification);
            ps.setValue("enableLogging", enableLogging);
            ps.setValue("encryptLogs", encryptLogs);
            ps.setValue("encryptTox", encryptTox);
        ps.endGroup();
    }
}

QString Settings::getSettingsDirPath()
{
    if (makeToxPortable)
        return ".";

    // workaround for https://bugreports.qt-project.org/browse/QTBUG-38845
#ifdef Q_OS_WIN
    return QDir::cleanPath(QStandardPaths::writableLocation(QStandardPaths::HomeLocation)
                           + QDir::separator() + "AppData" + QDir::separator() + "Roaming" + QDir::separator() + "tox");
#else
    return QDir::cleanPath(QStandardPaths::writableLocation(QStandardPaths::ConfigLocation) + QDir::separator() + "tox");
#endif
}

QPixmap Settings::getSavedAvatar(const QString &ownerId)
{
    QDir dir(getSettingsDirPath());
    QString filePath = dir.filePath("avatars/"+ownerId.left(64)+".png");
    QFileInfo info(filePath);
    QPixmap pic;
    if (!info.exists())
    {
        QString filePath = dir.filePath("avatar_"+ownerId.left(64));
        if (!QFileInfo(filePath).exists()) // try without truncation, for old self avatars
            filePath = dir.filePath("avatar_"+ownerId);
        pic.load(filePath);
        saveAvatar(pic, ownerId);
        QFile::remove(filePath);
    }
    else
        pic.load(filePath);
    return pic;
}

void Settings::saveAvatar(QPixmap& pic, const QString& ownerId)
{
    QDir dir(getSettingsDirPath());
    dir.mkdir("avatars/");
    // ignore nospam (good idea, and also the addFriend funcs which call getAvatar don't have it)
    QString filePath = dir.filePath("avatars/"+ownerId.left(64)+".png");
    pic.save(filePath, "png");
}

void Settings::saveAvatarHash(const QByteArray& hash, const QString& ownerId)
{
    QDir dir(getSettingsDirPath());
    dir.mkdir("avatars/");
    QFile file(dir.filePath("avatars/"+ownerId.left(64)+".hash"));
    if (!file.open(QIODevice::WriteOnly))
        return;
    file.write(hash);
    file.close();
}

QByteArray Settings::getAvatarHash(const QString& ownerId)
{
    QDir dir(getSettingsDirPath());
    dir.mkdir("avatars/");
    QFile file(dir.filePath("avatars/"+ownerId.left(64)+".hash"));
    if (!file.open(QIODevice::ReadOnly))
        return QByteArray();
    QByteArray out = file.readAll();
    file.close();
    return out;
}

const QList<Settings::DhtServer>& Settings::getDhtServerList() const
{
    return dhtServerList;
}

void Settings::setDhtServerList(const QList<DhtServer>& newDhtServerList)
{
    dhtServerList = newDhtServerList;
    emit dhtServerListChanged();
}

bool Settings::getEnableIPv6() const
{
    return enableIPv6;
}

void Settings::setEnableIPv6(bool newValue)
{
    enableIPv6 = newValue;
}

bool Settings::getMakeToxPortable() const
{
    return makeToxPortable;
}

void Settings::setMakeToxPortable(bool newValue)
{
    makeToxPortable = newValue;
    save(FILENAME); // Commit to the portable file that we don't want to use it
    if (!newValue) // Update the new file right now if not already done
        save();
}

bool Settings::getAutostartInTray() const
{
    return autostartInTray;
}

QString Settings::getStyle() const
{
    return style;
}

void Settings::setStyle(const QString& newStyle) 
{
    style = newStyle;
}

bool Settings::getShowSystemTray() const
{
    return showSystemTray;
}

void Settings::setShowSystemTray(const bool& newValue)
{
    showSystemTray = newValue;
}

void Settings::setUseEmoticons(bool newValue)
{
    useEmoticons = newValue;
}

bool Settings::getUseEmoticons() const
{
    return useEmoticons;
}

void Settings::setAutoSaveEnabled(bool newValue)
{
    autoSaveEnabled = newValue;
}

bool Settings::getAutoSaveEnabled() const
{
    return autoSaveEnabled;
}

void Settings::setAutostartInTray(bool newValue)
{
    autostartInTray = newValue;
}

bool Settings::getCloseToTray() const
{
    return closeToTray;
}

void Settings::setCloseToTray(bool newValue)
{
    closeToTray = newValue;
}

bool Settings::getMinimizeToTray() const
{
    return minimizeToTray;
}


void Settings::setMinimizeToTray(bool newValue)
{
    minimizeToTray = newValue;
}

bool Settings::getLightTrayIcon() const
{
    return lightTrayIcon;
}

void Settings::setLightTrayIcon(bool newValue)
{
    lightTrayIcon = newValue;
}

bool Settings::getStatusChangeNotificationEnabled() const
{
    return statusChangeNotificationEnabled;
}

void Settings::setStatusChangeNotificationEnabled(bool newValue)
{
    statusChangeNotificationEnabled = newValue;
}

bool Settings::getShowInFront() const
{
   return showInFront;
}

void Settings::setShowInFront(bool newValue)
{
    showInFront = newValue;
}

bool Settings::getGroupAlwaysNotify() const
{
    return groupAlwaysNotify;
}

void Settings::setGroupAlwaysNotify(bool newValue)
{
    groupAlwaysNotify = newValue;
}

QString Settings::getTranslation() const
{
    return translation;
}

void Settings::setTranslation(QString newValue)
{
    translation = newValue;
}

bool Settings::getForceTCP() const
{
    return forceTCP;
}

void Settings::setForceTCP(bool newValue)
{
    forceTCP = newValue;
}

ProxyType Settings::getProxyType() const
{
    return proxyType;
}

void Settings::setProxyType(int newValue)
{
    if (newValue >= 0 && newValue <= 2)
        proxyType = static_cast<ProxyType>(newValue);
    else
        proxyType = ProxyType::ptNone;
}

QString Settings::getProxyAddr() const
{
    return proxyAddr;
}

void Settings::setProxyAddr(const QString& newValue)
{
    proxyAddr = newValue;
}

int Settings::getProxyPort() const
{
    return proxyPort;
}

void Settings::setProxyPort(int newValue)
{
    proxyPort = newValue;
}

QString Settings::getCurrentProfile() const
{
    return currentProfile;
}

void Settings::setCurrentProfile(QString profile)
{
    currentProfile = profile;
}

bool Settings::getEnableLogging() const
{
    return enableLogging;
}

void Settings::setEnableLogging(bool newValue)
{
    enableLogging = newValue;
}

bool Settings::getEncryptLogs() const
{
    return encryptLogs;
}

void Settings::setEncryptLogs(bool newValue)
{
    encryptLogs = newValue;
}

bool Settings::getEncryptTox() const
{
    return encryptTox;
}

void Settings::setEncryptTox(bool newValue)
{
    encryptTox = newValue;
}

Db::syncType Settings::getDbSyncType() const
{
    return dbSyncType;
}

void Settings::setDbSyncType(int newValue)
{
    if (newValue >= 0 && newValue <= 2)
        dbSyncType = static_cast<Db::syncType>(newValue);
    else
        dbSyncType = Db::syncType::stFull;
}

int Settings::getAutoAwayTime() const
{
    return autoAwayTime;
}

void Settings::setAutoAwayTime(int newValue)
{
    if (newValue < 0)
        newValue = 10;
    autoAwayTime = newValue;
}

QString Settings::getAutoAcceptDir(const ToxID& id) const
{
    QString key = id.publicKey;

    auto it = friendLst.find(key);
    if (it != friendLst.end())
    {
        return it->autoAcceptDir;
    }

    return QString();
}

void Settings::setAutoAcceptDir(const ToxID &id, const QString& dir)
{
    QString key = id.publicKey;

    auto it = friendLst.find(key);
    if (it != friendLst.end())
    {
        it->autoAcceptDir = dir;
    } else {
        updateFriendAdress(id.toString());
        setAutoAcceptDir(id, dir);
    }
}

QString Settings::getGlobalAutoAcceptDir() const
{
    return globalAutoAcceptDir;
}

void Settings::setGlobalAutoAcceptDir(const QString& newValue)
{
    globalAutoAcceptDir = newValue;
}

void Settings::setWidgetData(const QString& uniqueName, const QByteArray& data)
{
    widgetSettings[uniqueName] = data;
}

QByteArray Settings::getWidgetData(const QString& uniqueName) const
{
    return widgetSettings.value(uniqueName);
}

bool Settings::isAnimationEnabled() const
{
    return enableSmoothAnimation;
}

void Settings::setAnimationEnabled(bool newValue)
{
    enableSmoothAnimation = newValue;
}

QString Settings::getSmileyPack() const
{
    return smileyPack;
}

void Settings::setSmileyPack(const QString &value)
{
    smileyPack = value;
    emit smileyPackChanged();
}

bool Settings::isCurstomEmojiFont() const
{
    return customEmojiFont;
}

void Settings::setCurstomEmojiFont(bool value)
{
    customEmojiFont = value;
    emit emojiFontChanged();
}

int Settings::getEmojiFontPointSize() const
{
    return emojiFontPointSize;
}

void Settings::setEmojiFontPointSize(int value)
{
    emojiFontPointSize = value;
    emit emojiFontChanged();
}

int Settings::getFirstColumnHandlePos() const
{
    return firstColumnHandlePos;
}

void Settings::setFirstColumnHandlePos(const int pos)
{
    firstColumnHandlePos = pos;
}

int Settings::getSecondColumnHandlePosFromRight() const
{
    return secondColumnHandlePosFromRight;
}

void Settings::setSecondColumnHandlePosFromRight(const int pos)
{
    secondColumnHandlePosFromRight = pos;
}

const QString &Settings::getTimestampFormat() const
{
    return timestampFormat;
}

void Settings::setTimestampFormat(const QString &format)
{
    timestampFormat = format;
    emit timestampFormatChanged();
}

QString Settings::getEmojiFontFamily() const
{
    return emojiFontFamily;
}

void Settings::setEmojiFontFamily(const QString &value)
{
    emojiFontFamily = value;
    emit emojiFontChanged();
}

bool Settings::getUseNativeStyle() const
{
    return useNativeStyle;
}

void Settings::setUseNativeStyle(bool value)
{
    useNativeStyle = value;
}

QByteArray Settings::getWindowGeometry() const
{
    return windowGeometry;
}

void Settings::setWindowGeometry(const QByteArray &value)
{
    windowGeometry = value;
}

QByteArray Settings::getWindowState() const
{
    return windowState;
}

void Settings::setWindowState(const QByteArray &value)
{
    windowState = value;
}

bool Settings::getCheckUpdates() const
{
    return checkUpdates;
}

void Settings::setCheckUpdates(bool newValue)
{
    checkUpdates = newValue;
}

bool Settings::getShowWindow() const
{
    return showWindow;
}

void Settings::setShowWindow(bool newValue)
{
    showWindow = newValue;
}

QByteArray Settings::getSplitterState() const
{
    return splitterState;
}

void Settings::setSplitterState(const QByteArray &value)
{
    splitterState = value;
}

bool Settings::isMinimizeOnCloseEnabled() const
{
    return minimizeOnClose;
}

void Settings::setMinimizeOnClose(bool newValue)
{
    minimizeOnClose = newValue;
}

bool Settings::isTypingNotificationEnabled() const
{
    return typingNotification;
}

void Settings::setTypingNotification(bool enabled)
{
    typingNotification = enabled;
}

QString Settings::getInDev() const
{
    return inDev;
}

void Settings::setInDev(const QString& deviceSpecifier)
{
    inDev = deviceSpecifier;
}

QString Settings::getOutDev() const
{
    return outDev;
}

void Settings::setOutDev(const QString& deviceSpecifier)
{
    outDev = deviceSpecifier;
}

bool Settings::getFilterAudio() const
{
    return filterAudio;
}

void Settings::setFilterAudio(bool newValue)
{
    filterAudio = newValue;
}

QSize Settings::getCamVideoRes() const
{
    return camVideoRes;
}

void Settings::setCamVideoRes(QSize newValue)
{
    camVideoRes = newValue;
}

QString Settings::getFriendAdress(const QString &publicKey) const
{
    QString key = ToxID::fromString(publicKey).publicKey;
    auto it = friendLst.find(key);
    if (it != friendLst.end())
    {
        return it->addr;
    }

    return QString();
}

void Settings::updateFriendAdress(const QString &newAddr)
{
    QString key = ToxID::fromString(newAddr).publicKey;
    auto it = friendLst.find(key);
    if (it != friendLst.end())
    {
        it->addr = newAddr;
    } else {
        friendProp fp;
        fp.addr = newAddr;
        fp.alias = "";
        fp.autoAcceptDir = "";
        friendLst[newAddr] = fp;
    }
}

QString Settings::getFriendAlias(const ToxID &id) const
{
    QString key = id.publicKey;
    auto it = friendLst.find(key);
    if (it != friendLst.end())
    {
        return it->alias;
    }

    return QString();
}

void Settings::setFriendAlias(const ToxID &id, const QString &alias)
{
    QString key = id.publicKey;
    auto it = friendLst.find(key);
    if (it != friendLst.end())
    {
        it->alias = alias;
    } else {
        friendProp fp;
        fp.addr = key;
        fp.alias = alias;
        fp.autoAcceptDir = "";
        friendLst[key] = fp;
    }
}

void Settings::removeFriendSettings(const ToxID &id)
{
    QString key = id.publicKey;
    friendLst.remove(key);
}

bool Settings::getFauxOfflineMessaging() const
{
    return fauxOfflineMessaging;
}

void Settings::setFauxOfflineMessaging(bool value)
{
    fauxOfflineMessaging = value;
}

bool Settings::getCompactLayout() const
{
    return compactLayout;
}

void Settings::setCompactLayout(bool value)
{
    compactLayout = value;
    emit compactLayoutChanged();
}

int Settings::getThemeColor() const
{
    return themeColor;
}

void Settings::setThemeColor(const int &value)
{
    themeColor = value;
}<|MERGE_RESOLUTION|>--- conflicted
+++ resolved
@@ -354,14 +354,10 @@
         s.setValue("filterAudio", filterAudio);
     s.endGroup();
 
-<<<<<<< HEAD
     s.beginGroup("Video");
         s.setValue("camVideoRes",camVideoRes);
     s.endGroup();
 
-    if (!writeFriends || currentProfile.isEmpty()) // Core::switchConfiguration
-        return;
-=======
     if (writePersonal && !currentProfile.isEmpty()) // Core::switchConfiguration
     {
         QSettings ps(QFileInfo(path).dir().filePath(currentProfile + ".ini"), QSettings::IniFormat);
@@ -378,7 +374,6 @@
             }
             ps.endArray();
         ps.endGroup();
->>>>>>> 0470b5a6
 
         ps.beginGroup("Privacy");
             ps.setValue("typingNotification", typingNotification);
