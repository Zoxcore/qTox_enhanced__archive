/*
    Copyright (C) 2014 by Project Tox <https://tox.im>

    This file is part of qTox, a Qt-based graphical interface for Tox.

    This program is libre software: you can redistribute it and/or modify
    it under the terms of the GNU General Public License as published by
    the Free Software Foundation, either version 3 of the License, or
    (at your option) any later version.
    This program is distributed in the hope that it will be useful,
    but WITHOUT ANY WARRANTY; without even the implied warranty of
    MERCHANTABILITY or FITNESS FOR A PARTICULAR PURPOSE.

    See the COPYING file for more details.
*/

#include "addfriendform.h"

#include <QFont>
#include <QMessageBox>
#include <QErrorMessage>
#include <QClipboard>
#include <tox/tox.h>
#include "ui_mainwindow.h"
#include "src/nexus.h"
#include "src/core.h"
#include "src/misc/cdata.h"
#include "src/toxdns.h"
#include "src/misc/settings.h"
#include "src/widget/gui.h"

AddFriendForm::AddFriendForm()
{
    main = new QWidget(), head = new QWidget();
    QFont bold;
    bold.setBold(true);
    headLabel.setText(tr("Add Friends"));
    headLabel.setFont(bold);

    toxIdLabel.setText(tr("Tox ID","Tox ID of the person you're sending a friend request to"));
    messageLabel.setText(tr("Message","The message you send in friend requests"));
    sendButton.setText(tr("Send friend request"));

    main->setLayout(&layout);
    layout.addWidget(&toxIdLabel);
    layout.addWidget(&toxId);
    layout.addWidget(&messageLabel);
    layout.addWidget(&message);
    layout.addWidget(&sendButton);

    head->setLayout(&headLayout);
    headLayout.addWidget(&headLabel);

    connect(&toxId,&QLineEdit::returnPressed, this, &AddFriendForm::onSendTriggered);
    connect(&sendButton, SIGNAL(clicked()), this, SLOT(onSendTriggered()));
    connect(Nexus::getCore(), &Core::usernameSet, this, &AddFriendForm::onUsernameSet);
}

AddFriendForm::~AddFriendForm()
{
    head->deleteLater();
    main->deleteLater();
}

void AddFriendForm::show(Ui::MainWindow &ui)
{
    ui.mainContent->layout()->addWidget(main);
    ui.mainHead->layout()->addWidget(head);
    main->show();
    head->show();
<<<<<<< HEAD
    toxId.setFocus();
=======
    setIdFromClipboard();
>>>>>>> b98af214
}

QString AddFriendForm::getMessage() const
{
    const QString msg = message.toPlainText();
    return !msg.isEmpty() ? msg : message.placeholderText();
}

void AddFriendForm::onUsernameSet(const QString& username)
{
    message.setPlaceholderText(tr("%1 here! Tox me maybe?","Default message in friend requests if the field is left blank. Write something appropriate!").arg(username));
}

void AddFriendForm::onSendTriggered()
{
    QString id = toxId.text().trimmed();

    if (id.isEmpty()) {
        GUI::showWarning(tr("Couldn't add friend"), tr("Please fill in a valid Tox ID","Tox ID of the friend you're sending a friend request to"));
    } else if (ToxID::isToxId(id)) {
        if (id.toUpper() == Core::getInstance()->getSelfId().toString().toUpper())
            GUI::showWarning(tr("Couldn't add friend"), tr("You can't add yourself as a friend!","When trying to add your own Tox ID as friend"));
        else
            emit friendRequested(id, getMessage());
        this->toxId.clear();
        this->message.clear();
    } else {
        if (Settings::getInstance().getProxyType() != ProxyType::ptNone)
        {
            QMessageBox::StandardButton btn = QMessageBox::warning(main, "qTox", tr("qTox needs to use the Tox DNS, but can't do it through a proxy.\n\
Ignore the proxy and connect to the Internet directly?"), QMessageBox::Yes|QMessageBox::No, QMessageBox::No);
            if (btn != QMessageBox::Yes)
                return;
        }

        ToxID toxId = ToxDNS::resolveToxAddress(id, true);

        if (toxId.toString().isEmpty())
        {
            GUI::showWarning(tr("Couldn't add friend"), tr("This Tox ID does not exist","DNS error"));
            return;
        }

        emit friendRequested(toxId.toString(), getMessage());
        this->toxId.clear();
        this->message.clear();
    }
}

void AddFriendForm::setIdFromClipboard()
{
    QClipboard* clipboard = QApplication::clipboard();
    QString id = clipboard->text().trimmed();
    if (Core::getInstance()->isReady() && !id.isEmpty() && ToxID::isToxId(id)) {
        if (!ToxID::fromString(id).isMine())
            toxId.setText(id);
    }
}<|MERGE_RESOLUTION|>--- conflicted
+++ resolved
@@ -68,11 +68,8 @@
     ui.mainHead->layout()->addWidget(head);
     main->show();
     head->show();
-<<<<<<< HEAD
+    setIdFromClipboard();
     toxId.setFocus();
-=======
-    setIdFromClipboard();
->>>>>>> b98af214
 }
 
 QString AddFriendForm::getMessage() const
