--- conflicted
+++ resolved
@@ -152,9 +152,7 @@
     connect(bodyUI->reconnectButton, &QPushButton::clicked, this, &GeneralForm::onReconnectClicked);
     connect(bodyUI->cbFauxOfflineMessaging, &QCheckBox::stateChanged, this, &GeneralForm::onFauxOfflineMessaging);
     connect(bodyUI->cbCompactLayout, &QCheckBox::stateChanged, this, &GeneralForm::onCompactLayout);
-<<<<<<< HEAD
     connect(bodyUI->cbGroupchatPosition, &QCheckBox::stateChanged, this, &GeneralForm::onGroupchatPositionChanged);
-=======
     
     // prevent stealing mouse whell scroll
     // scrolling event won't be transmitted to comboboxes or qspinboxes when scrolling
@@ -169,7 +167,6 @@
             sp->installEventFilter(this);
             sp->setFocusPolicy(Qt::WheelFocus);
     }
->>>>>>> ac9b327f
 
 #ifndef QTOX_PLATFORM_EXT
     bodyUI->autoAwayLabel->setEnabled(false);   // these don't seem to change the appearance of the widgets,
