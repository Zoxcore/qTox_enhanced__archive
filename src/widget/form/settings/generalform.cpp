--- conflicted
+++ resolved
@@ -153,12 +153,8 @@
     connect(bodyUI->reconnectButton, &QPushButton::clicked, this, &GeneralForm::onReconnectClicked);
     connect(bodyUI->cbFauxOfflineMessaging, &QCheckBox::stateChanged, this, &GeneralForm::onFauxOfflineMessaging);
     connect(bodyUI->cbCompactLayout, &QCheckBox::stateChanged, this, &GeneralForm::onCompactLayout);
-<<<<<<< HEAD
     connect(bodyUI->cbGroupchatPosition, &QCheckBox::stateChanged, this, &GeneralForm::onGroupchatPositionChanged);
     
-=======
-
->>>>>>> d33f8777
     // prevent stealing mouse whell scroll
     // scrolling event won't be transmitted to comboboxes or qspinboxes when scrolling
     // you can scroll through general settings without accidentially chaning theme/skin/icons etc.
