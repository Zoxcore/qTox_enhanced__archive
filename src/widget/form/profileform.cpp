/*
    Copyright © 2014-2019 by The qTox Project Contributors

    This file is part of qTox, a Qt-based graphical interface for Tox.

    qTox is libre software: you can redistribute it and/or modify
    it under the terms of the GNU General Public License as published by
    the Free Software Foundation, either version 3 of the License, or
    (at your option) any later version.

    qTox is distributed in the hope that it will be useful,
    but WITHOUT ANY WARRANTY; without even the implied warranty of
    MERCHANTABILITY or FITNESS FOR A PARTICULAR PURPOSE.  See the
    GNU General Public License for more details.

    You should have received a copy of the GNU General Public License
    along with qTox.  If not, see <http://www.gnu.org/licenses/>.
*/

#include "profileform.h"
#include "ui_profileform.h"
#include "src/core/core.h"
#include "src/model/profile/iprofileinfo.h"
#include "src/persistence/profile.h"
#include "src/persistence/profilelocker.h"
#include "src/persistence/settings.h"
#include "src/widget/contentlayout.h"
#include "src/widget/form/setpassworddialog.h"
#include "src/widget/form/settingswidget.h"
#include "src/widget/gui.h"
#include "src/widget/maskablepixmapwidget.h"
#include "src/widget/style.h"
#include "src/widget/tool/croppinglabel.h"
#include "src/widget/translator.h"
#include "src/widget/widget.h"
#include <QApplication>
#include <QBuffer>
#include <QClipboard>
#include <QComboBox>
#include <QFileDialog>
#include <QGroupBox>
#include <QImageReader>
#include <QInputDialog>
#include <QLabel>
#include <QLineEdit>
#include <QMap>
#include <QMenu>
#include <QMessageBox>
#include <QMouseEvent>
#include <QWindow>

static const QMap<IProfileInfo::SetAvatarResult, QString> SET_AVATAR_ERROR = {
    { IProfileInfo::SetAvatarResult::CanNotOpen,
      ProfileForm::tr("Unable to open this file.") },
    { IProfileInfo::SetAvatarResult::CanNotRead,
      ProfileForm::tr("Unable to read this image.") },
    { IProfileInfo::SetAvatarResult::TooLarge,
      ProfileForm::tr("The supplied image is too large.\nPlease use another image.") },
    { IProfileInfo::SetAvatarResult::EmptyPath,
      ProfileForm::tr("Empty path is unavaliable") },
};

static const QMap<IProfileInfo::RenameResult, QPair<QString, QString>> RENAME_ERROR = {
    { IProfileInfo::RenameResult::Error,
      { ProfileForm::tr("Failed to rename"),
        ProfileForm::tr("Couldn't rename the profile to \"%1\"") }
    } ,
    { IProfileInfo::RenameResult::ProfileAlreadyExists,
      { ProfileForm::tr("Profile already exists"),
        ProfileForm::tr("A profile named \"%1\" already exists.") }
    },
    { IProfileInfo::RenameResult::EmptyName,
      { ProfileForm::tr("Empty name"),
        ProfileForm::tr("Empty name is unavaliable") }
    },
};

static const QMap<IProfileInfo::SaveResult, QPair<QString, QString>> SAVE_ERROR = {
    { IProfileInfo::SaveResult::NoWritePermission,
      { ProfileForm::tr("Location not writable", "Title of permissions popup"),
        ProfileForm::tr("You do not have permission to write to that location. Choose "
        "another, or cancel the save dialog.", "text of permissions popup") },
    },
    { IProfileInfo::SaveResult::Error,
      { ProfileForm::tr("Failed to save file"),
        ProfileForm::tr("The file you chose could not be saved.") }
    },
    { IProfileInfo::SaveResult::EmptyPath,
      { ProfileForm::tr("Empty path"),
        ProfileForm::tr("Empty path is unavaliable.") }
    },
};

static const QPair<QString, QString> CAN_NOT_CHANGE_PASSWORD = {
    ProfileForm::tr("Couldn't change password"),
    ProfileForm::tr("Couldn't change database password, "
    "it may be corrupted or use the old password.")
};

ProfileForm::ProfileForm(IProfileInfo* profileInfo, QWidget* parent)
    : QWidget{parent}
    , qr{nullptr}
    , profileInfo{profileInfo}
{
    bodyUI = new Ui::IdentitySettings;
    bodyUI->setupUi(this);

    const uint32_t maxNameLength = tox_max_name_length();
    const QString toolTip = tr("Tox user names cannot exceed %1 characters.").arg(maxNameLength);
    bodyUI->userNameLabel->setToolTip(toolTip);
    bodyUI->userName->setMaxLength(static_cast<int>(maxNameLength));

    // tox
    toxId = new ClickableTE();
    toxId->setFont(Style::getFont(Style::Small));
    toxId->setToolTip(bodyUI->toxId->toolTip());

    QVBoxLayout* toxIdGroup = qobject_cast<QVBoxLayout*>(bodyUI->toxGroup->layout());
    delete toxIdGroup->replaceWidget(bodyUI->toxId, toxId); // Original toxId is in heap, delete it
    bodyUI->toxId->hide();

    bodyUI->qrLabel->setWordWrap(true);

    profilePicture = new MaskablePixmapWidget(this, QSize(64, 64), ":/img/avatar_mask.svg");
    profilePicture->setPixmap(QPixmap(":/img/contact_dark.svg"));
    profilePicture->setContextMenuPolicy(Qt::CustomContextMenu);
    profilePicture->setClickable(true);
    profilePicture->setObjectName("selfAvatar");
    profilePicture->installEventFilter(this);
    profilePicture->setAccessibleName("Profile avatar");
    profilePicture->setAccessibleDescription("Set a profile avatar shown to all contacts");
    profilePicture->setStyleSheet(Style::getStylesheet("window/profile.css"));
    connect(profilePicture, &MaskablePixmapWidget::clicked, this, &ProfileForm::onAvatarClicked);
    connect(profilePicture, &MaskablePixmapWidget::customContextMenuRequested,
            this, &ProfileForm::showProfilePictureContextMenu);

    QHBoxLayout* publicGrouplayout = qobject_cast<QHBoxLayout*>(bodyUI->publicGroup->layout());
    publicGrouplayout->insertWidget(0, profilePicture);
    publicGrouplayout->insertSpacing(1, 7);

    timer.setInterval(750);
    timer.setSingleShot(true);
    connect(&timer, &QTimer::timeout, this, [=]() {
        bodyUI->toxIdLabel->setText(bodyUI->toxIdLabel->text().replace(" ✔", ""));
        hasCheck = false;
    });

    connect(bodyUI->toxIdLabel, &CroppingLabel::clicked, this, &ProfileForm::copyIdClicked);
    connect(toxId, &ClickableTE::clicked, this, &ProfileForm::copyIdClicked);
    connect(profileInfo, &IProfileInfo::idChanged, this, &ProfileForm::setToxId);
    connect(bodyUI->userName, &QLineEdit::editingFinished, this, &ProfileForm::onUserNameEdited);
    connect(bodyUI->statusMessage, &QLineEdit::editingFinished,
            this, &ProfileForm::onStatusMessageEdited);
    connect(bodyUI->renameButton, &QPushButton::clicked, this, &ProfileForm::onRenameClicked);
    connect(bodyUI->exportButton, &QPushButton::clicked, this, &ProfileForm::onExportClicked);
    connect(bodyUI->deleteButton, &QPushButton::clicked, this, &ProfileForm::onDeleteClicked);
    connect(bodyUI->logoutButton, &QPushButton::clicked, this, &ProfileForm::onLogoutClicked);
    connect(bodyUI->deletePassButton, &QPushButton::clicked,
            this, &ProfileForm::onDeletePassClicked);
    connect(bodyUI->changePassButton, &QPushButton::clicked,
            this, &ProfileForm::onChangePassClicked);
    connect(bodyUI->deletePassButton, &QPushButton::clicked,
            this, &ProfileForm::setPasswordButtonsText);
    connect(bodyUI->changePassButton, &QPushButton::clicked,
            this, &ProfileForm::setPasswordButtonsText);
    connect(bodyUI->saveQr, &QPushButton::clicked, this, &ProfileForm::onSaveQrClicked);
    connect(bodyUI->copyQr, &QPushButton::clicked, this, &ProfileForm::onCopyQrClicked);

    connect(profileInfo, &IProfileInfo::usernameChanged, this,
            [=](const QString& val) { bodyUI->userName->setText(val); });
    connect(profileInfo, &IProfileInfo::statusMessageChanged, this,
            [=](const QString& val) { bodyUI->statusMessage->setText(val); });

    for (QComboBox* cb : findChildren<QComboBox*>()) {
        cb->installEventFilter(this);
        cb->setFocusPolicy(Qt::StrongFocus);
    }

    retranslateUi();
    Translator::registerHandler(std::bind(&ProfileForm::retranslateUi, this), this);
}

void ProfileForm::prFileLabelUpdate()
{
    const QString name = profileInfo->getProfileName();
    bodyUI->prFileLabel->setText(tr("Current profile: ") + name + ".tox");
}

ProfileForm::~ProfileForm()
{
    Translator::unregister(this);
    delete qr;
    delete bodyUI;
}

bool ProfileForm::isShown() const
{
    if (profilePicture->isVisible()) {
        window()->windowHandle()->alert(0);
        return true;
    }

    return false;
}

void ProfileForm::show(ContentLayout* contentLayout)
{
    contentLayout->mainContent->layout()->addWidget(this);
    QWidget::show();
    prFileLabelUpdate();
    bool portable = Settings::getInstance().getMakeToxPortable();
    QString defaultPath = QDir(Settings::getInstance().getSettingsDirPath()).path().trimmed();
    QString appPath = QApplication::applicationDirPath();
    QString dirPath = portable ? appPath : defaultPath;

    QString dirPrLink =
        tr("Current profile location: %1").arg(QString("<a href=\"file://%1\">%1</a>").arg(dirPath));

    bodyUI->dirPrLink->setText(dirPrLink);
    bodyUI->dirPrLink->setOpenExternalLinks(true);
    bodyUI->dirPrLink->setTextInteractionFlags(Qt::LinksAccessibleByMouse | Qt::TextSelectableByMouse);
    bodyUI->dirPrLink->setMaximumSize(bodyUI->dirPrLink->sizeHint());
    bodyUI->userName->setFocus();
    bodyUI->userName->selectAll();
}

bool ProfileForm::eventFilter(QObject* object, QEvent* event)
{
    if (object == static_cast<QObject*>(profilePicture) && event->type() == QEvent::MouseButtonPress) {
        QMouseEvent* mouseEvent = static_cast<QMouseEvent*>(event);
        if (mouseEvent->button() == Qt::RightButton)
            return true;
    }
    return false;
}

void ProfileForm::showProfilePictureContextMenu(const QPoint& point)
{
    const QPoint pos = profilePicture->mapToGlobal(point);

    QMenu contextMenu;
    const QIcon icon = style()->standardIcon(QStyle::SP_DialogCancelButton);
    const QAction* removeAction = contextMenu.addAction(icon, tr("Remove"));
    const QAction* selectedItem = contextMenu.exec(pos);

    if (selectedItem == removeAction) {
        profileInfo->removeAvatar();
    }
}

void ProfileForm::copyIdClicked()
{
    profileInfo->copyId();
    if (!hasCheck) {
        bodyUI->toxIdLabel->setText(bodyUI->toxIdLabel->text() + " ✔");
        hasCheck = true;
    }

    timer.start();
}

void ProfileForm::onUserNameEdited()
{
    profileInfo->setUsername(bodyUI->userName->text());
}

void ProfileForm::onStatusMessageEdited()
{
    profileInfo->setStatusMessage(bodyUI->statusMessage->text());
}

void ProfileForm::onSelfAvatarLoaded(const QPixmap& pic)
{
    profilePicture->setPixmap(pic);
}

void ProfileForm::setToxId(const ToxId& id)
{
    QString idString = id.toString();
    static const QString ToxIdColor = QStringLiteral("%1"
                                                     "<span style='color:blue'>%2</span>"
                                                     "<span style='color:gray'>%3</span>");
    toxId->setText(ToxIdColor
      .arg(idString.mid(0, 64))
      .arg(idString.mid(64, 8))
      .arg(idString.mid(72, 4)));

    delete qr;
    qr = new QRWidget();
    qr->setQRData("tox:" + idString);
    bodyUI->qrCode->setPixmap(QPixmap::fromImage(qr->getImage()->scaledToWidth(150)));
}

QString ProfileForm::getSupportedImageFilter()
{
    QString res;
    for (auto type : QImageReader::supportedImageFormats()) {
        res += QString("*.%1 ").arg(QString(type));
    }

    return tr("Images (%1)", "filetype filter").arg(res.left(res.size() - 1));
}

void ProfileForm::onAvatarClicked()
{
    const QString filter = getSupportedImageFilter();
    const QString path = QFileDialog::getOpenFileName(Q_NULLPTR, tr("Choose a profile picture"),
                                                QDir::homePath(), filter, nullptr);

    if (path.isEmpty()) {
        return;
    }
    const IProfileInfo::SetAvatarResult result = profileInfo->setAvatar(path);
    if (result == IProfileInfo::SetAvatarResult::OK) {
        return;
    }

    GUI::showError(tr("Error"), SET_AVATAR_ERROR[result]);
}

void ProfileForm::onRenameClicked()
{
    const QString cur = profileInfo->getProfileName();
    const QString title = tr("Rename \"%1\"", "renaming a profile").arg(cur);
    const QString name = QInputDialog::getText(this, title, title + ":");
    if (name.isEmpty()) {
        return;
    }

    const IProfileInfo::RenameResult result = profileInfo->renameProfile(name);
    if (result == IProfileInfo::RenameResult::OK) {
        return;
    }

    const QPair<QString, QString> error = RENAME_ERROR[result];
    GUI::showError(error.first, error.second.arg(name));
    prFileLabelUpdate();
}

void ProfileForm::onExportClicked()
{
    const QString current = profileInfo->getProfileName() + Core::TOX_EXT;
    //:save dialog title
    const QString path = QFileDialog::getSaveFileName(Q_NULLPTR, tr("Export profile"), current,
                                                      //: save dialog filter
                                                      tr("Tox save file (*.tox)"));
    if (path.isEmpty()) {
        return;
    }

    const IProfileInfo::SaveResult result = profileInfo->exportProfile(path);
    if (result == IProfileInfo::SaveResult::OK) {
        return;
    }

    const QPair<QString, QString> error = SAVE_ERROR[result];
    GUI::showWarning(error.first, error.second);
}

void ProfileForm::onDeleteClicked()
{
    const QString title = tr("Delete profile", "deletion confirmation title");
    const QString question = tr("Are you sure you want to delete this profile?",
                            "deletion confirmation text");
    if (!GUI::askQuestion(title, question)) {
        return;
    }

    const QStringList manualDeleteFiles = profileInfo->removeProfile();
    if (manualDeleteFiles.empty()) {
        return;
    }

    //: deletion failed text part 1
    QString message = tr("The following files could not be deleted:") + "\n\n";
    for (const QString& file : manualDeleteFiles) {
        message += file + "\n";
    }

    //: deletion failed text part 2
    message += "\n" + tr("Please manually remove them.");

    GUI::showError(tr("Files could not be deleted!", "deletion failed title"), message);
}

void ProfileForm::onLogoutClicked()
{
    profileInfo->logout();
}

void ProfileForm::setPasswordButtonsText()
{
    if (profileInfo->isEncrypted()) {
        bodyUI->changePassButton->setText(tr("Change password", "button text"));
        bodyUI->deletePassButton->setVisible(true);
    } else {
        bodyUI->changePassButton->setText(tr("Set profile password", "button text"));
        bodyUI->deletePassButton->setVisible(false);
    }
}

void ProfileForm::onCopyQrClicked()
{
    profileInfo->copyQr(*qr->getImage());
}

void ProfileForm::onSaveQrClicked()
{
    const QString current = profileInfo->getProfileName() + ".png";
    const QString path = QFileDialog::getSaveFileName(
                Q_NULLPTR, tr("Save", "save qr image"), current,
                tr("Save QrCode (*.png)", "save dialog filter"));
    if (path.isEmpty()) {
        return;
    }

    const IProfileInfo::SaveResult result = profileInfo->saveQr(*qr->getImage(), path);
    if (result == IProfileInfo::SaveResult::OK) {
        return;
    }

    const QPair<QString, QString> error = SAVE_ERROR[result];
    GUI::showWarning(error.first, error.second);
}

void ProfileForm::onDeletePassClicked()
{
    if (!profileInfo->isEncrypted()) {
        GUI::showInfo(tr("Nothing to remove"), tr("Your profile does not have a password!"));
        return;
    }

    const QString title = tr("Remove password", "deletion confirmation title");
    //: deletion confirmation text
    const QString body = tr("Are you sure you want to remove your password?");
    if (!GUI::askQuestion(title, body)) {
        return;
    }

    if (!profileInfo->deletePassword()) {
        GUI::showInfo(CAN_NOT_CHANGE_PASSWORD.first, CAN_NOT_CHANGE_PASSWORD.second);
    }
}

void ProfileForm::onChangePassClicked()
{
    const QString title = tr("Please enter a new password.");
    SetPasswordDialog* dialog = new SetPasswordDialog(title, QString{}, nullptr);
    if (dialog->exec() == QDialog::Rejected) {
        return;
    }

    QString newPass = dialog->getPassword();
    if (!profileInfo->setPassword(newPass)) {
        GUI::showInfo(CAN_NOT_CHANGE_PASSWORD.first, CAN_NOT_CHANGE_PASSWORD.second);
    }
}

void ProfileForm::retranslateUi()
{
    bodyUI->retranslateUi(this);
    setPasswordButtonsText();
    // We have to add the toxId tooltip here and not in the .ui or Qt won't know how to translate it
    // dynamically
    toxId->setToolTip(tr("This ID allows other Tox users to add and contact you.\n"
                         "Share it with your friends to begin chatting.\n\n"
                         "This ID includes the NoSpam code (in blue), and the checksum (in gray)."));
<<<<<<< HEAD
}

void ProfileForm::showRegisterToxme()
{
    bodyUI->toxmeUsername->setText("");
    bodyUI->toxmeBio->setText("");
    bodyUI->toxmePrivacy->setChecked(false);

    bodyUI->toxmeRegisterButton->show();
    bodyUI->toxmeUpdateButton->hide();
    bodyUI->toxmePassword->hide();
    bodyUI->toxmePasswordLabel->hide();
}

void ProfileForm::showExistingToxme()
{
    QStringList info = Settings::getInstance().getToxmeInfo().split("@");
    bodyUI->toxmeUsername->setText(info[0]);
    bodyUI->toxmeServersList->addItem(info[1]);

    QString bio = Settings::getInstance().getToxmeBio();
    bodyUI->toxmeBio->setText(bio);

    bool priv = Settings::getInstance().getToxmePriv();
    bodyUI->toxmePrivacy->setChecked(priv);

    QString pass = Settings::getInstance().getToxmePass();
    bodyUI->toxmePassword->setText(pass);
    bodyUI->toxmePassword->show();
    bodyUI->toxmePasswordLabel->show();

    bodyUI->toxmeRegisterButton->hide();
    bodyUI->toxmeUpdateButton->show();
}

void ProfileForm::onRegisterButtonClicked()
{
    QString name = bodyUI->toxmeUsername->text();
    if (name.isEmpty()) {
        return;
    }

    bodyUI->toxmeRegisterButton->setEnabled(false);
    bodyUI->toxmeUpdateButton->setEnabled(false);
    bodyUI->toxmeRegisterButton->setText(tr("Register (processing)"));
    bodyUI->toxmeUpdateButton->setText(tr("Update (processing)"));

    QString id = toxId->text();
    id.remove(QRegularExpression("<[^>]*>"));
    QString bio = bodyUI->toxmeBio->text();
    QString server = bodyUI->toxmeServersList->currentText();
    bool privacy = bodyUI->toxmePrivacy->isChecked();

    Core* oldCore = Core::getInstance();

    ToxmeData::ExecCode code = ToxmeData::ExecCode::Ok;
    QString response = Toxme::createAddress(code, server, ToxId(id), name, privacy, bio);

    Core* newCore = Core::getInstance();
    // Make sure the user didn't logout (or logout and login)
    // before the request is finished, else qTox will crash.
    if (oldCore == newCore) {
        switch (code) {
        case ToxmeData::Updated:
            GUI::showInfo(tr("Done!"), tr("Account %1@%2 updated successfully").arg(name, server));
            Settings::getInstance().setToxme(name, server, bio, privacy);
            showExistingToxme();
            break;
        case ToxmeData::Ok:
            GUI::showInfo(tr("Done!"),
                          tr("Successfully added %1@%2 to the database. Save your password.")
                              .arg(name, server));
            Settings::getInstance().setToxme(name, server, bio, privacy, response);
            showExistingToxme();
            break;
        default:
            QString errorMessage = Toxme::getErrorMessage(code);
            qWarning() << errorMessage;
            QString translated = Toxme::translateErrorMessage(code);
            GUI::showWarning(tr("Toxme error"), translated);
        }

        bodyUI->toxmeRegisterButton->setEnabled(true);
        bodyUI->toxmeUpdateButton->setEnabled(true);
        bodyUI->toxmeRegisterButton->setText(tr("Register"));
        bodyUI->toxmeUpdateButton->setText(tr("Update"));
    }
=======
>>>>>>> 98a364ea
}<|MERGE_RESOLUTION|>--- conflicted
+++ resolved
@@ -465,94 +465,4 @@
     toxId->setToolTip(tr("This ID allows other Tox users to add and contact you.\n"
                          "Share it with your friends to begin chatting.\n\n"
                          "This ID includes the NoSpam code (in blue), and the checksum (in gray)."));
-<<<<<<< HEAD
-}
-
-void ProfileForm::showRegisterToxme()
-{
-    bodyUI->toxmeUsername->setText("");
-    bodyUI->toxmeBio->setText("");
-    bodyUI->toxmePrivacy->setChecked(false);
-
-    bodyUI->toxmeRegisterButton->show();
-    bodyUI->toxmeUpdateButton->hide();
-    bodyUI->toxmePassword->hide();
-    bodyUI->toxmePasswordLabel->hide();
-}
-
-void ProfileForm::showExistingToxme()
-{
-    QStringList info = Settings::getInstance().getToxmeInfo().split("@");
-    bodyUI->toxmeUsername->setText(info[0]);
-    bodyUI->toxmeServersList->addItem(info[1]);
-
-    QString bio = Settings::getInstance().getToxmeBio();
-    bodyUI->toxmeBio->setText(bio);
-
-    bool priv = Settings::getInstance().getToxmePriv();
-    bodyUI->toxmePrivacy->setChecked(priv);
-
-    QString pass = Settings::getInstance().getToxmePass();
-    bodyUI->toxmePassword->setText(pass);
-    bodyUI->toxmePassword->show();
-    bodyUI->toxmePasswordLabel->show();
-
-    bodyUI->toxmeRegisterButton->hide();
-    bodyUI->toxmeUpdateButton->show();
-}
-
-void ProfileForm::onRegisterButtonClicked()
-{
-    QString name = bodyUI->toxmeUsername->text();
-    if (name.isEmpty()) {
-        return;
-    }
-
-    bodyUI->toxmeRegisterButton->setEnabled(false);
-    bodyUI->toxmeUpdateButton->setEnabled(false);
-    bodyUI->toxmeRegisterButton->setText(tr("Register (processing)"));
-    bodyUI->toxmeUpdateButton->setText(tr("Update (processing)"));
-
-    QString id = toxId->text();
-    id.remove(QRegularExpression("<[^>]*>"));
-    QString bio = bodyUI->toxmeBio->text();
-    QString server = bodyUI->toxmeServersList->currentText();
-    bool privacy = bodyUI->toxmePrivacy->isChecked();
-
-    Core* oldCore = Core::getInstance();
-
-    ToxmeData::ExecCode code = ToxmeData::ExecCode::Ok;
-    QString response = Toxme::createAddress(code, server, ToxId(id), name, privacy, bio);
-
-    Core* newCore = Core::getInstance();
-    // Make sure the user didn't logout (or logout and login)
-    // before the request is finished, else qTox will crash.
-    if (oldCore == newCore) {
-        switch (code) {
-        case ToxmeData::Updated:
-            GUI::showInfo(tr("Done!"), tr("Account %1@%2 updated successfully").arg(name, server));
-            Settings::getInstance().setToxme(name, server, bio, privacy);
-            showExistingToxme();
-            break;
-        case ToxmeData::Ok:
-            GUI::showInfo(tr("Done!"),
-                          tr("Successfully added %1@%2 to the database. Save your password.")
-                              .arg(name, server));
-            Settings::getInstance().setToxme(name, server, bio, privacy, response);
-            showExistingToxme();
-            break;
-        default:
-            QString errorMessage = Toxme::getErrorMessage(code);
-            qWarning() << errorMessage;
-            QString translated = Toxme::translateErrorMessage(code);
-            GUI::showWarning(tr("Toxme error"), translated);
-        }
-
-        bodyUI->toxmeRegisterButton->setEnabled(true);
-        bodyUI->toxmeUpdateButton->setEnabled(true);
-        bodyUI->toxmeRegisterButton->setText(tr("Register"));
-        bodyUI->toxmeUpdateButton->setText(tr("Update"));
-    }
-=======
->>>>>>> 98a364ea
 }