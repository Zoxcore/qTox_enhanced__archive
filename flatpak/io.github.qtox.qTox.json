--- conflicted
+++ resolved
@@ -78,6 +78,18 @@
             ]
         },
         {
+            "name": "snorenotify",
+            "buildsystem": "cmake-ninja",
+            "sources": [
+                {
+                    "type": "git",
+                    "url": "https://github.com/KDE/snorenotify",
+                    "tag": "v0.7.0",
+                    "commit": "9124e016f4f7615af5e8fca962994f7ed85de3cc"
+                }
+            ]
+        },
+        {
             "name": "libsodium",
             "sources": [
                 {
@@ -91,15 +103,11 @@
         {
             "name": "c-toxcore",
             "buildsystem": "cmake-ninja",
-<<<<<<< HEAD
-            "config-opts": ["-DBOOTSTRAP_DAEMON=OFF"],
-=======
             "config-opts": [
                 "-DDHT_BOOTSTRAP=OFF",
                 "-DBOOTSTRAP_DAEMON=OFF",
                 "-DENABLE_STATIC=OFF"
             ],
->>>>>>> 127b91a2
             "sources": [
                 {
                     "type": "git",
