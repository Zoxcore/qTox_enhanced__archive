--- conflicted
+++ resolved
@@ -112,6 +112,7 @@
         <file>smileys/krepa098/wink.png</file>
         <file>translations/bg.qm</file>
         <file>translations/de.qm</file>
+        <file>translations/es.qm</file>
         <file>translations/fi.qm</file>
         <file>translations/fr.qm</file>
         <file>translations/it.qm</file>
@@ -215,88 +216,6 @@
         <file>ui/volButton/volButton.css</file>
         <file>ui/window/applicationIcon.png</file>
         <file>ui/window/statusPanel.css</file>
-<<<<<<< HEAD
-        <file>ui/settings/mainContent.css</file>
-        <file>ui/settings/mainHead.css</file>
-        <file>translations/pirate.qm</file>
-        <file>ui/chatArea/chatHead.css</file>
-        <file>smileys/krepa098/angry.png</file>
-        <file>smileys/krepa098/cool.png</file>
-        <file>smileys/krepa098/crying.png</file>
-        <file>smileys/krepa098/emoticons.xml</file>
-        <file>smileys/krepa098/happy.png</file>
-        <file>smileys/krepa098/Kappa.png</file>
-        <file>smileys/krepa098/laugh_closed_eyes.png</file>
-        <file>smileys/krepa098/laugh.png</file>
-        <file>smileys/krepa098/plain.png</file>
-        <file>smileys/krepa098/raw.svg</file>
-        <file>smileys/krepa098/sad.png</file>
-        <file>smileys/krepa098/scared.png</file>
-        <file>smileys/krepa098/smile.png</file>
-        <file>smileys/krepa098/stunned.png</file>
-        <file>smileys/krepa098/tongue.png</file>
-        <file>smileys/krepa098/uncertain.png</file>
-        <file>smileys/krepa098/wink.png</file>
-        <file>smileys/cylgom/angel.png</file>
-        <file>smileys/cylgom/angry.png</file>
-        <file>smileys/cylgom/beer.png</file>
-        <file>smileys/cylgom/bomb.png</file>
-        <file>smileys/cylgom/bored.png</file>
-        <file>smileys/cylgom/cookie.png</file>
-        <file>smileys/cylgom/cool.png</file>
-        <file>smileys/cylgom/crossing.png</file>
-        <file>smileys/cylgom/crying.png</file>
-        <file>smileys/cylgom/devil.png</file>
-        <file>smileys/cylgom/diamond.png</file>
-        <file>smileys/cylgom/doh.png</file>
-        <file>smileys/cylgom/emoticons.xml</file>
-        <file>smileys/cylgom/evil.png</file>
-        <file>smileys/cylgom/eye.png</file>
-        <file>smileys/cylgom/facepalm.png</file>
-        <file>smileys/cylgom/finger.png</file>
-        <file>smileys/cylgom/hacker_terminal.png</file>
-        <file>smileys/cylgom/happysmile.png</file>
-        <file>smileys/cylgom/heart.png</file>
-        <file>smileys/cylgom/hi.png</file>
-        <file>smileys/cylgom/highfive.png</file>
-        <file>smileys/cylgom/hot.png</file>
-        <file>smileys/cylgom/impressed.png</file>
-        <file>smileys/cylgom/inlove.png</file>
-        <file>smileys/cylgom/jealous.png</file>
-        <file>smileys/cylgom/kiss.png</file>
-        <file>smileys/cylgom/lol.png</file>
-        <file>smileys/cylgom/moustache.png</file>
-        <file>smileys/cylgom/MrSmith.png</file>
-        <file>smileys/cylgom/nerd.png</file>
-        <file>smileys/cylgom/nospeak.png</file>
-        <file>smileys/cylgom/oops.png</file>
-        <file>smileys/cylgom/party.png</file>
-        <file>smileys/cylgom/pressed.png</file>
-        <file>smileys/cylgom/rain.png</file>
-        <file>smileys/cylgom/rocknroll.png</file>
-        <file>smileys/cylgom/sad.png</file>
-        <file>smileys/cylgom/shy.png</file>
-        <file>smileys/cylgom/sleeping.png</file>
-        <file>smileys/cylgom/smile.png</file>
-        <file>smileys/cylgom/sniggering.png</file>
-        <file>smileys/cylgom/suspicious.png</file>
-        <file>smileys/cylgom/syringe.png</file>
-        <file>smileys/cylgom/tongue.png</file>
-        <file>smileys/cylgom/toxlocker.png</file>
-        <file>smileys/cylgom/vomit.png</file>
-        <file>smileys/cylgom/wasntme.png</file>
-        <file>smileys/cylgom/whew.png</file>
-        <file>smileys/cylgom/wink.png</file>
-        <file>smileys/cylgom/wondering.png</file>
-        <file>smileys/cylgom/X(.png</file>
-        <file>smileys/cylgom/XD.png</file>
-        <file>smileys/cylgom/XP.png</file>
-        <file>smileys/cylgom/yawn.png</file>
-        <file>translations/bg.qm</file>
-        <file>translations/sv.qm</file>
-        <file>translations/es.qm</file>
-=======
         <file>ui/window/window.css</file>
->>>>>>> 5d297a78
     </qresource>
 </RCC>